//
// Copyright (c) 2006-2025 Stephen F. Booth <me@sbooth.org>
// Part of https://github.com/sbooth/SFBAudioEngine
// MIT license
//

#import <atomic>
#import <cassert>
#import <cmath>
#import <mutex>

#import <objc/runtime.h>

#import <AVAudioFormat+SFBFormatTransformation.h>

#import "AudioPlayer.h"

#import "HostTimeUtilities.hpp"
#import "SFBAudioDecoder.h"
#import "SFBCStringForOSType.h"
#import "StringDescribingAVAudioFormat.h"

namespace SFB {

const os_log_t AudioPlayer::log_ = os_log_create("org.sbooth.AudioEngine", "AudioPlayer");

} /* namespace SFB */

namespace {

/// Objective-C associated object key indicating if a decoder has been canceled
constexpr char _decoderIsCanceledKey = '\0';

void AVAudioEngineConfigurationChangeNotificationCallback(CFNotificationCenterRef center, void *observer, CFNotificationName name, const void *object, CFDictionaryRef userInfo)
{
	auto that = static_cast<SFB::AudioPlayer *>(observer);
	that->HandleAudioEngineConfigurationChange((__bridge AVAudioEngine *)object, (__bridge NSDictionary *)userInfo);
}

#if TARGET_OS_IPHONE
void AVAudioSessionInterruptionNotificationCallback(CFNotificationCenterRef center, void *observer, CFNotificationName name, const void *object, CFDictionaryRef userInfo)
{
	auto that = static_cast<SFB::AudioPlayer *>(observer);
	that->HandleAudioSessionInterruption((__bridge NSDictionary *)userInfo);
}
#endif /* TARGET_OS_IPHONE */

#if !TARGET_OS_IPHONE
/// Returns the name of `audioUnit.deviceID`
///
/// This is the value of `kAudioObjectPropertyName` in the output scope on the main element
NSString * _Nullable AudioDeviceName(AUAudioUnit * _Nonnull audioUnit) noexcept
{
#if DEBUG
	assert(audioUnit != nil);
#endif /* DEBUG */

	AudioObjectPropertyAddress address = {
		.mSelector = kAudioObjectPropertyName,
		.mScope = kAudioObjectPropertyScopeOutput,
		.mElement = kAudioObjectPropertyElementMain
	};
	CFStringRef name = nullptr;
	UInt32 dataSize = sizeof(name);
	const auto result = AudioObjectGetPropertyData(audioUnit.deviceID, &address, 0, nullptr, &dataSize, &name);
	if(result != noErr) {
		os_log_error(SFB::AudioPlayer::log_, "AudioObjectGetPropertyData (kAudioObjectPropertyName, kAudioObjectPropertyScopeOutput, kAudioObjectPropertyElementMain) failed: %d '%{public}.4s'", result, SFBCStringForOSType(result));
		return nil;
	}
	return (__bridge_transfer NSString *)name;
}
#endif /* !TARGET_OS_IPHONE */

} /* namespace */

// MARK: - AudioPlayer

SFB::AudioPlayer::AudioPlayer()
{
	// Create the audio processing graph
	engine_ = [[AVAudioEngine alloc] init];
	if(!engine_) {
		os_log_error(log_, "Unable to create AVAudioEngine instance");
		throw std::runtime_error("Unable to create AVAudioEngine");
	}

	AVAudioFormat *format = [[AVAudioFormat alloc] initStandardFormatWithSampleRate:44100 channels:2];
	if(!format) {
		os_log_error(log_, "Unable to create AVAudioFormat for 44.1 kHz stereo");
		throw std::runtime_error("Unable to create AVAudioFormat");
	}

	playerNode_ = CreatePlayerNode(format);
	if(!playerNode_)
		throw std::runtime_error("Unable to create audio player node");

	[engine_ attachNode:playerNode_];
	[engine_ connect:playerNode_ to:engine_.mainMixerNode format:format];
	[engine_ prepare];

	// TODO: Is it necessary to adjust the player node's maximum frames to render for 44.1?

#if DEBUG
	LogProcessingGraphDescription(log_, OS_LOG_TYPE_DEBUG);
#endif /* DEBUG */

	// Register for configuration change notifications
	auto notificationCenter = CFNotificationCenterGetLocalCenter();
	CFNotificationCenterAddObserver(notificationCenter, this, AVAudioEngineConfigurationChangeNotificationCallback, (__bridge CFStringRef)AVAudioEngineConfigurationChangeNotification, (__bridge void *)engine_, CFNotificationSuspensionBehaviorDeliverImmediately);

	// Create the dispatch queue used for event processing
	auto attr = dispatch_queue_attr_make_with_qos_class(DISPATCH_QUEUE_SERIAL, QOS_CLASS_USER_INITIATED, 0);
	if(!attr) {
		os_log_error(log_, "dispatch_queue_attr_make_with_qos_class failed");
		throw std::runtime_error("dispatch_queue_attr_make_with_qos_class failed");
	}

	eventQueue_ = dispatch_queue_create_with_target("AudioPlayer.Events", attr, DISPATCH_TARGET_QUEUE_DEFAULT);
	if(!eventQueue_) {
		os_log_error(log_, "Unable to create event dispatch queue: dispatch_queue_create failed");
		throw std::runtime_error("dispatch_queue_create_with_target failed");
	}

#if TARGET_OS_IPHONE
	// Register for audio session interruption notifications
	CFNotificationCenterAddObserver(notificationCenter, this, AVAudioSessionInterruptionNotificationCallback, (__bridge CFStringRef)AVAudioSessionInterruptionNotification, (__bridge void *)[AVAudioSession sharedInstance], CFNotificationSuspensionBehaviorDeliverImmediately);
#endif /* TARGET_OS_IPHONE */
}

SFB::AudioPlayer::~AudioPlayer() noexcept
{
	auto notificationCenter = CFNotificationCenterGetLocalCenter();
	CFNotificationCenterRemoveEveryObserver(notificationCenter, this);
}

// MARK: - Playlist Management

bool SFB::AudioPlayer::EnqueueDecoder(Decoder decoder, bool forImmediatePlayback, NSError **error) noexcept
{
#if DEBUG
	assert(decoder != nil);
#endif /* DEBUG */

	// Open the decoder if necessary
	if(!decoder.isOpen && ![decoder openReturningError:error])
		return false;

	auto configureForAndEnqueueDecoder = [&](bool clearQueueAndReset) -> BOOL {
		flags_.fetch_or(static_cast<unsigned int>(Flags::havePendingDecoder), std::memory_order_acq_rel);
		const auto result = ConfigureForAndEnqueueDecoder(decoder, clearQueueAndReset, error);
		if(!result)
			flags_.fetch_and(~static_cast<unsigned int>(Flags::havePendingDecoder), std::memory_order_acq_rel);
		return result;
	};

	// Ensure only one decoder can be enqueued at a time
	std::lock_guard lock{lock_};

	// Reconfigure the audio processing graph for the decoder's processing format if requested
	if(forImmediatePlayback)
		return configureForAndEnqueueDecoder(true);

	// To preserve the order of enqueued decoders, when the internal queue is not empty
	// push all decoders there regardless of format compatibility with the player node
	// This prevents incorrect playback order arising from the scenario where
	// decoders A and AA have formats supported by the player node and decoder B does not;
	// bypassing the internal queue for supported formats when enqueueing A, B, AA
	// would result in playback order A, AA, B

	if(InternalDecoderQueueIsEmpty()) {
		std::shared_lock lock{playerNodeMutex_};

		// Enqueue the decoder on playerNode_ if the decoder's processing format is supported
		if(playerNode_->_node->SupportsFormat(decoder.processingFormat)) {
			flags_.fetch_or(static_cast<unsigned int>(Flags::havePendingDecoder), std::memory_order_acq_rel);
			const auto result = playerNode_->_node->EnqueueDecoder(decoder, false, error);
			if(!result)
				flags_.fetch_and(~static_cast<unsigned int>(Flags::havePendingDecoder), std::memory_order_acq_rel);
			return result;
		}

		const bool playerNodeHasDecoder = playerNode_->_node->CurrentDecoder();

		lock.unlock();

		// Reconfigure the audio processing graph for the decoder's processing format
		// only if the player node does not have a current decoder
		if(!playerNodeHasDecoder)
			return configureForAndEnqueueDecoder(false);

		// playerNode_ has a current decoder; fall through and push the decoder to the internal queue
	}

	// Otherwise push the decoder to the internal queue
	if(!PushDecoderToInternalQueue(decoder)) {
		if(error)
			*error = [NSError errorWithDomain:NSPOSIXErrorDomain code:ENOMEM userInfo:nil];
		return false;
	}

	return true;
}

// MARK: - Playback Control

bool SFB::AudioPlayer::Play(NSError **error) noexcept
{
	if(!(flags_.load(std::memory_order_acquire) & static_cast<unsigned int>(Flags::engineIsRunning))) {
		if(NSError *err = nil; ![engine_ startAndReturnError:&err]) {
			flags_.fetch_and(~static_cast<unsigned int>(Flags::engineIsRunning), std::memory_order_acq_rel);
			os_log_error(log_, "Error starting AVAudioEngine: %{public}@", err);
			if(error)
				*error = err;
			return false;
		}
		flags_.fetch_or(static_cast<unsigned int>(Flags::engineIsRunning), std::memory_order_acq_rel);
	}

	{
		std::shared_lock lock{playerNodeMutex_};
		if(playerNode_->_node->IsPlaying())
			return true;
		playerNode_->_node->Play();
	}

#if DEBUG
	assert(PlaybackState() == SFBAudioPlayerPlaybackStatePlaying && "Incorrect playback state in Play()");
#endif /* DEBUG */

	if([player_.delegate respondsToSelector:@selector(audioPlayer:playbackStateChanged:)])
		[player_.delegate audioPlayer:player_ playbackStateChanged:SFBAudioPlayerPlaybackStatePlaying];

	return true;
}

void SFB::AudioPlayer::Pause() noexcept
{
	if(!(flags_.load(std::memory_order_acquire) & static_cast<unsigned int>(Flags::engineIsRunning)))
		return;

	{
		std::shared_lock lock{playerNodeMutex_};
		if(!playerNode_->_node->IsPlaying())
			return;
		playerNode_->_node->Pause();
	}

#if DEBUG
	assert(PlaybackState() == SFBAudioPlayerPlaybackStatePaused && "Incorrect playback state in Pause()");
#endif /* DEBUG */

	if([player_.delegate respondsToSelector:@selector(audioPlayer:playbackStateChanged:)])
		[player_.delegate audioPlayer:player_ playbackStateChanged:SFBAudioPlayerPlaybackStatePaused];
}

void SFB::AudioPlayer::Resume() noexcept
{
	if(!(flags_.load(std::memory_order_acquire) & static_cast<unsigned int>(Flags::engineIsRunning)))
		return;

	{
		std::shared_lock lock{playerNodeMutex_};
		if(playerNode_->_node->IsPlaying())
			return;
		playerNode_->_node->Play();
	}

#if DEBUG
	assert(PlaybackState() == SFBAudioPlayerPlaybackStatePlaying && "Incorrect playback state in Resume()");
#endif /* DEBUG */

	if([player_.delegate respondsToSelector:@selector(audioPlayer:playbackStateChanged:)])
		[player_.delegate audioPlayer:player_ playbackStateChanged:SFBAudioPlayerPlaybackStatePlaying];
}

void SFB::AudioPlayer::Stop() noexcept
{
	if(!(flags_.load(std::memory_order_acquire) & static_cast<unsigned int>(Flags::engineIsRunning)))
		return;

	[engine_ stop];
	flags_.fetch_and(~static_cast<unsigned int>(Flags::engineIsRunning), std::memory_order_acq_rel);

	{
		std::shared_lock lock{playerNodeMutex_};
		playerNode_->_node->Stop();
	}

	ClearInternalDecoderQueue();

#if DEBUG
	assert(PlaybackState() == SFBAudioPlayerPlaybackStateStopped && "Incorrect playback state in Stop()");
#endif /* DEBUG */

	if([player_.delegate respondsToSelector:@selector(audioPlayer:playbackStateChanged:)])
		[player_.delegate audioPlayer:player_ playbackStateChanged:SFBAudioPlayerPlaybackStateStopped];
}

bool SFB::AudioPlayer::TogglePlayPause(NSError **error) noexcept
{
	const auto playbackState = PlaybackState();
	switch(playbackState) {
		case SFBAudioPlayerPlaybackStatePlaying:
			Pause();
			return true;
		case SFBAudioPlayerPlaybackStatePaused:
			Resume();
			return true;
		case SFBAudioPlayerPlaybackStateStopped:
			return Play(error);
	}
}

void SFB::AudioPlayer::Reset() noexcept
{
	{
		std::shared_lock lock{playerNodeMutex_};
		playerNode_->_node->Reset();
	}

	[engine_ reset];

	ClearInternalDecoderQueue();
}

// MARK: - Player State

bool SFB::AudioPlayer::EngineIsRunning() const noexcept
{
	const auto isRunning = engine_.isRunning;
#if DEBUG
		assert(static_cast<bool>(flags_.load(std::memory_order_acquire) & static_cast<unsigned int>(Flags::engineIsRunning)) == isRunning && "Cached value for engine_.isRunning invalid");
#endif /* DEBUG */
	return isRunning;
}

void SFB::AudioPlayer::SetNowPlaying(Decoder nowPlaying) noexcept
{
	Decoder previouslyPlaying = nil;
	{
		std::lock_guard lock(nowPlayingLock_);
		if(nowPlaying_ == nowPlaying)
			return;
		previouslyPlaying = nowPlaying_;
		nowPlaying_ = nowPlaying;
	}

	os_log_debug(log_, "Now playing changed to %{public}@", nowPlaying);

	if([player_.delegate respondsToSelector:@selector(audioPlayer:nowPlayingChanged:previouslyPlaying:)])
		[player_.delegate audioPlayer:player_ nowPlayingChanged:nowPlaying previouslyPlaying:previouslyPlaying];
}

#if !TARGET_OS_IPHONE

// MARK: - Volume Control

float SFB::AudioPlayer::VolumeForChannel(AudioObjectPropertyElement channel) const noexcept
{
	AudioUnitParameterValue volume;
	const auto result = AudioUnitGetParameter(engine_.outputNode.audioUnit, kHALOutputParam_Volume, kAudioUnitScope_Global, channel, &volume);
	if(result != noErr) {
		os_log_error(log_, "AudioUnitGetParameter (kHALOutputParam_Volume, kAudioUnitScope_Global, %u) failed: %d '%{public}.4s'", channel, result, SFBCStringForOSType(result));
		return std::nanf("1");
	}

	return volume;
}

bool SFB::AudioPlayer::SetVolumeForChannel(float volume, AudioObjectPropertyElement channel, NSError **error) noexcept
{
	os_log_info(log_, "Setting volume for channel %u to %g", channel, volume);

	const auto result = AudioUnitSetParameter(engine_.outputNode.audioUnit, kHALOutputParam_Volume, kAudioUnitScope_Global, channel, volume, 0);
	if(result != noErr) {
		os_log_error(log_, "AudioUnitSetParameter (kHALOutputParam_Volume, kAudioUnitScope_Global, %u) failed: %d '%{public}.4s'", channel, result, SFBCStringForOSType(result));
		if(error)
			*error = [NSError errorWithDomain:NSOSStatusErrorDomain code:result userInfo:nil];
		return false;
	}

	return true;
}

// MARK: - Output Device

AUAudioObjectID SFB::AudioPlayer::OutputDeviceID() const noexcept
{
	return engine_.outputNode.AUAudioUnit.deviceID;
}

bool SFB::AudioPlayer::SetOutputDeviceID(AUAudioObjectID outputDeviceID, NSError **error) noexcept
{
	os_log_info(log_, "Setting output device to 0x%x", outputDeviceID);

	if(NSError *err = nil; ![engine_.outputNode.AUAudioUnit setDeviceID:outputDeviceID error:&err]) {
		os_log_error(log_, "Error setting output device: %{public}@", err);
		if(error)
			*error = err;
		return false;
	}

	return true;
}

#endif /* !TARGET_OS_IPHONE */

// MARK: - Debugging

void SFB::AudioPlayer::LogProcessingGraphDescription(os_log_t log, os_log_type_t type) const noexcept
{
	NSMutableString *string = [NSMutableString stringWithFormat:@"<AudioPlayer: %p> audio processing graph:\n", this];

	SFBAudioPlayerNode *playerNode = nil;
	{
		std::shared_lock lock{playerNodeMutex_};
		playerNode = playerNode_;
	}
	const auto engine = engine_;

	AVAudioFormat *inputFormat = playerNode.renderingFormat;
	[string appendFormat:@"↓ rendering\n    %@\n", SFB::StringDescribingAVAudioFormat(inputFormat)];

	AVAudioFormat *outputFormat = [playerNode outputFormatForBus:0];
	if(![outputFormat isEqual:inputFormat])
		[string appendFormat:@"→ %@\n    %@\n", playerNode, SFB::StringDescribingAVAudioFormat(outputFormat)];
	else
		[string appendFormat:@"→ %@\n", playerNode];

	AVAudioConnectionPoint *connectionPoint = [[engine outputConnectionPointsForNode:playerNode outputBus:0] firstObject];
	while(connectionPoint.node != engine.mainMixerNode) {
		inputFormat = [connectionPoint.node inputFormatForBus:connectionPoint.bus];
		outputFormat = [connectionPoint.node outputFormatForBus:connectionPoint.bus];
		if(![outputFormat isEqual:inputFormat])
			[string appendFormat:@"→ %@\n    %@\n", connectionPoint.node, SFB::StringDescribingAVAudioFormat(outputFormat)];
		else
			[string appendFormat:@"→ %@\n", connectionPoint.node];

		connectionPoint = [[engine outputConnectionPointsForNode:connectionPoint.node outputBus:0] firstObject];
	}

	inputFormat = [engine.mainMixerNode inputFormatForBus:0];
	outputFormat = [engine.mainMixerNode outputFormatForBus:0];
	if(![outputFormat isEqual:inputFormat])
		[string appendFormat:@"→ %@\n    %@\n", engine.mainMixerNode, SFB::StringDescribingAVAudioFormat(outputFormat)];
	else
		[string appendFormat:@"→ %@\n", engine.mainMixerNode];

	inputFormat = [engine.outputNode inputFormatForBus:0];
	outputFormat = [engine.outputNode outputFormatForBus:0];
	if(![outputFormat isEqual:inputFormat])
		[string appendFormat:@"→ %@\n    %@]", engine.outputNode, SFB::StringDescribingAVAudioFormat(outputFormat)];
	else
		[string appendFormat:@"→ %@", engine.outputNode];

#if !TARGET_OS_IPHONE
	[string appendFormat:@"\n↓ \"%@\"", AudioDeviceName(engine.outputNode.AUAudioUnit)];
#endif /* !TARGET_OS_IPHONE */

	os_log_with_type(log, type, "%{public}@", string);
}

// MARK: - Decoder Queue

bool SFB::AudioPlayer::PushDecoderToInternalQueue(Decoder decoder) noexcept
{
	try {
		std::lock_guard lock(queueLock_);
		queuedDecoders_.push_back(decoder);
	} catch(const std::exception& e) {
		os_log_error(log_, "Error pushing %{public}@ to queuedDecoders_: %{public}s", decoder, e.what());
		return false;
	}

	os_log_info(log_, "Pushed %{public}@", decoder);

	return true;
}

SFB::AudioPlayer::Decoder SFB::AudioPlayer::PopDecoderFromInternalQueue() noexcept
{
	Decoder decoder = nil;
	std::lock_guard lock(queueLock_);
	if(!queuedDecoders_.empty()) {
		decoder = queuedDecoders_.front();
		queuedDecoders_.pop_front();
	}
	if(decoder)
		os_log_info(log_, "Popped %{public}@", decoder);
	return decoder;
}

void SFB::AudioPlayer::HandleAudioEngineConfigurationChange(AVAudioEngine *engine, NSDictionary *userInfo) noexcept
{
	if(engine != engine_) {
		os_log_fault(log_, "AVAudioEngineConfigurationChangeNotification received for incorrect AVAudioEngine instance");
		return;
	}

	// AVAudioEngine posts this notification from a dedicated queue
	os_log_debug(log_, "Received AVAudioEngineConfigurationChangeNotification");

	// AVAudioEngine stops itself when interrupted and there is no way to determine if the engine was
	// running before this notification was issued unless the state is cached
	const bool engineWasRunning = flags_.load(std::memory_order_acquire) & static_cast<unsigned int>(Flags::engineIsRunning);
	flags_.fetch_and(~static_cast<unsigned int>(Flags::engineIsRunning), std::memory_order_acq_rel);

	std::shared_lock lock{playerNodeMutex_};

	// Attempt to preserve the playback state
	const auto playerNodeWasPlaying = playerNode_->_node->IsPlaying();

	playerNode_->_node->Pause();
	AVAudioFormat *renderingFormat = playerNode_->_node->RenderingFormat();

<<<<<<< HEAD
	// Force an update of the audio processing graph
	lock.unlock();
	const auto success = ConfigureProcessingGraphForFormat(renderingFormat, true);
	lock.lock();

	if(!success) {
=======
	// Update the audio processing graph
	const auto success = [&] {
		std::lock_guard lock{lock_};
		return ConfigureProcessingGraph(playerNode_->_node->RenderingFormat(), false);
	}();

	if(!success) {
		os_log_error(log_, "Unable to configure audio processing graph for %{public}@", SFB::StringDescribingAVAudioFormat(playerNode_->_node->RenderingFormat()));
>>>>>>> 08d0d2de
		// The graph is not in a working state
		os_log_error(log_, "Unable to configure audio processing graph for %{public}@", SFB::StringDescribingAVAudioFormat(renderingFormat));
		if([player_.delegate respondsToSelector:@selector(audioPlayer:encounteredError:)]) {
			NSError *error = [NSError errorWithDomain:SFBAudioPlayerNodeErrorDomain code:SFBAudioPlayerNodeErrorCodeFormatNotSupported userInfo:nil];
			[player_.delegate audioPlayer:player_ encounteredError:error];
		}
		return;
	}

	// Restart AVAudioEngine if previously running
	if(engineWasRunning) {
		if(NSError *error = nil; ![engine_ startAndReturnError:&error]) {
			os_log_error(log_, "Error starting AVAudioEngine: %{public}@", error);
//			if([player_.delegate respondsToSelector:@selector(audioPlayer:encounteredError:)])
//				[player_.delegate audioPlayer:player_ encounteredError:error];
			return;
		}

		flags_.fetch_or(static_cast<unsigned int>(Flags::engineIsRunning), std::memory_order_acq_rel);

		// Restart the player node if needed
		if(playerNodeWasPlaying)
			playerNode_->_node->Play();
	}

	if((engineWasRunning != static_cast<bool>(flags_.load(std::memory_order_acquire) & static_cast<unsigned int>(Flags::engineIsRunning)) || playerNodeWasPlaying != playerNode_->_node->IsPlaying()) && [player_.delegate respondsToSelector:@selector(audioPlayer:playbackStateChanged:)])
		[player_.delegate audioPlayer:player_ playbackStateChanged:PlaybackState()];

	if([player_.delegate respondsToSelector:@selector(audioPlayerAVAudioEngineConfigurationChange:)])
		[player_.delegate audioPlayerAVAudioEngineConfigurationChange:player_];
}

#if TARGET_OS_IPHONE
void SFB::AudioPlayer::HandleAudioSessionInterruption(NSDictionary *userInfo) noexcept
{
	const auto interruptionType = [[userInfo objectForKey:AVAudioSessionInterruptionTypeKey] unsignedIntegerValue];
	switch(interruptionType) {
		case AVAudioSessionInterruptionTypeBegan:
			os_log_debug(log_, "Received AVAudioSessionInterruptionNotification (AVAudioSessionInterruptionTypeBegan)");
			Pause();
			break;

		case AVAudioSessionInterruptionTypeEnded:
			os_log_debug(log_, "Received AVAudioSessionInterruptionNotification (AVAudioSessionInterruptionTypeEnded)");

			// AVAudioEngine stops itself when AVAudioSessionInterruptionNotification is received
			// However, Flags::engineIsRunning indicates if the engine was running before the interruption
			if(flags_.load(std::memory_order_acquire) & static_cast<unsigned int>(Flags::engineIsRunning)) {
				flags_.fetch_and(~static_cast<unsigned int>(Flags::engineIsRunning), std::memory_order_acq_rel);
				if(NSError *error = nil; ![engine_ startAndReturnError:&error]) {
					os_log_error(log_, "Error starting AVAudioEngine: %{public}@", error);
					return;
				}
				flags_.fetch_or(static_cast<unsigned int>(Flags::engineIsRunning), std::memory_order_acq_rel);
			}
			break;

		default:
			os_log_error(log_, "Unknown value %lu for AVAudioSessionInterruptionTypeKey", static_cast<unsigned long>(interruptionType));
			break;
	}
}
#endif /* TARGET_OS_IPHONE */

SFBAudioPlayerNode * SFB::AudioPlayer::CreatePlayerNode(AVAudioFormat *format) noexcept
{
#if DEBUG
	assert(format != nil);
#endif /* DEBUG */

	SFBAudioPlayerNode *playerNode = [[SFBAudioPlayerNode alloc] initWithFormat:format];
	if(!playerNode) {
		os_log_error(log_, "Unable to create SFBAudioPlayerNode with format %{public}@", SFB::StringDescribingAVAudioFormat(format));
		return nil;
	}

	// Avoid keeping a strong reference to `playerNode` in the event notification blocks
	// to prevent a retain cycle. This is safe in this case because the AudioPlayerNode
	// destructor synchronously waits for all event notifications to complete so the blocks
	// will never be called with an invalid reference.
	const auto& node = *(playerNode->_node);

	playerNode->_node->decodingStartedBlock_ = ^(Decoder decoder){
		HandleDecodingStarted(node, decoder);
	};
	playerNode->_node->decodingCompleteBlock_ = ^(Decoder decoder){
		HandleDecodingComplete(node, decoder);
	};

	playerNode->_node->renderingWillStartBlock_ = ^(Decoder decoder, uint64_t hostTime){
		HandleRenderingWillStart(node, decoder, hostTime);
	};
	playerNode->_node->renderingDecoderWillChangeBlock_ = ^(Decoder decoder, Decoder nextDecoder, uint64_t hostTime) {
		HandleRenderingDecoderWillChange(node, decoder, nextDecoder, hostTime);
	};
	playerNode->_node->renderingWillCompleteBlock_ = ^(Decoder decoder, uint64_t hostTime){
		HandleRenderingWillComplete(node, decoder, hostTime);
	};

	playerNode->_node->decoderCanceledBlock_ = ^(Decoder decoder, AVAudioFramePosition framesRendered) {
		HandleDecoderCanceled(node, decoder, framesRendered);
	};

	playerNode->_node->asynchronousErrorBlock_ = ^(NSError *error) {
		HandleAsynchronousError(node, error);
	};

	return playerNode;
}

bool SFB::AudioPlayer::ConfigureForAndEnqueueDecoder(Decoder decoder, bool clearQueueAndReset, NSError **error) noexcept
{
#if DEBUG
	assert(decoder != nil);
	lock_.assert_owner();
#endif /* DEBUG */

	std::shared_lock lock{playerNodeMutex_};

	// Attempt to preserve the playback state
	const bool engineWasRunning = flags_.load(std::memory_order_acquire) & static_cast<unsigned int>(Flags::engineIsRunning);
	const auto playerNodeWasPlaying = playerNode_->_node->IsPlaying();

	// If the current player node doesn't support the decoder's format (required for gapless join),
	// reconfigure AVAudioEngine with a new SFBAudioPlayerNode with the correct format
	if(auto format = decoder.processingFormat; !playerNode_->_node->SupportsFormat(format)) {
<<<<<<< HEAD
		lock.unlock();
		if(!ConfigureProcessingGraphForFormat(format, false)) {
=======
		// AudioPlayerNode requires the standard format
		if(!format.isStandard) {
			AVAudioFormat *standardEquivalentFormat = [format standardEquivalent];
			if(!standardEquivalentFormat) {
				os_log_error(log_, "Unable to convert format %{public}@ to standard equivalent", SFB::StringDescribingAVAudioFormat(format));
				if(error)
					*error = [NSError errorWithDomain:SFBAudioPlayerNodeErrorDomain code:SFBAudioPlayerNodeErrorCodeFormatNotSupported userInfo:nil];
				return false;
			}
			format = standardEquivalentFormat;
		}

		if(!ConfigureProcessingGraph(format, true)) {
>>>>>>> 08d0d2de
			if(error)
				*error = [NSError errorWithDomain:SFBAudioPlayerNodeErrorDomain code:SFBAudioPlayerNodeErrorCodeFormatNotSupported userInfo:nil];
			SetNowPlaying(nil);
			return false;
		}
		lock.lock();
	}

	if(clearQueueAndReset)
		ClearInternalDecoderQueue();

	// Failure is unlikely since the audio processing graph was reconfigured for the decoder's processing format
	if(!playerNode_->_node->EnqueueDecoder(decoder, clearQueueAndReset, error)) {
		SetNowPlaying(nil);
		return false;
	}

	// AVAudioEngine will be stopped if it was reconfigured
	// If it was previously running, restart it and the player node as appropriate
	if(engineWasRunning && !(flags_.load(std::memory_order_acquire) & static_cast<unsigned int>(Flags::engineIsRunning))) {
		if(NSError *err = nil; ![engine_ startAndReturnError:&err]) {
			os_log_error(log_, "Error starting AVAudioEngine: %{public}@", err);
			if(error)
				*error = err;
			return false;
		}

		flags_.fetch_or(static_cast<unsigned int>(Flags::engineIsRunning), std::memory_order_acq_rel);
		if(playerNodeWasPlaying)
			playerNode_->_node->Play();
	}

#if DEBUG
	assert(static_cast<bool>(flags_.load(std::memory_order_acquire) & static_cast<unsigned int>(Flags::engineIsRunning)) == engineWasRunning && "Incorrect audio engine state in ConfigureForAndEnqueueDecoder()");
	assert(playerNode_->_node->IsPlaying() == playerNodeWasPlaying && "Incorrect player node state in ConfigureForAndEnqueueDecoder()");
#endif /* DEBUG */

	return true;
}

bool SFB::AudioPlayer::ConfigureProcessingGraph(AVAudioFormat *format, bool replacePlayerNode) noexcept
{
#if DEBUG
	assert(format != nil);
	assert(format.isStandard);
	assert(replacePlayerNode || [format isEqual:playerNode_->_node->RenderingFormat()]);
	lock_.assert_owner();
#endif /* DEBUG */

<<<<<<< HEAD
	// AudioPlayerNode requires the standard format
	if(!format.isStandard) {
		AVAudioFormat *standardEquivalentFormat = [format standardEquivalent];
		if(!standardEquivalentFormat) {
			os_log_error(log_, "Unable to convert format %{public}@ to standard equivalent", SFB::StringDescribingAVAudioFormat(format));
			return false;
		}
		format = standardEquivalentFormat;
	}

	std::shared_lock lock{playerNodeMutex_};

	const auto formatsEqual = [format isEqual:playerNode_->_node->RenderingFormat()];
	if(formatsEqual && !forceUpdate)
		return true;
=======
	SFBAudioPlayerNode *playerNode = nil;
	if(replacePlayerNode && !(playerNode = CreatePlayerNode(format)))
		return false;
>>>>>>> 08d0d2de

	// Avoid creating a new AudioPlayerNode if not necessary
	SFBAudioPlayerNode *playerNode = nil;
	if(!formatsEqual && !(playerNode = CreatePlayerNode(format)))
		return false;

	// Even if the engine isn't running, call stop to force release of any render resources
	// Empirically this is necessary when transitioning between formats with different
	// channel counts, although it seems that it shouldn't be
	[engine_ stop];
	flags_.fetch_and(~static_cast<unsigned int>(Flags::engineIsRunning), std::memory_order_acq_rel);

	if(playerNode_->_node->IsPlaying())
		playerNode_->_node->Stop();

	AVAudioOutputNode *outputNode = engine_.outputNode;
	AVAudioMixerNode *mixerNode = engine_.mainMixerNode;

	// This class requires that the main mixer node be connected to the output node
	assert([engine_ inputConnectionPointForNode:outputNode inputBus:0].node == mixerNode && "Illegal AVAudioEngine configuration");

	AVAudioFormat *outputNodeOutputFormat = [outputNode outputFormatForBus:0];
	AVAudioFormat *mixerNodeOutputFormat = [mixerNode outputFormatForBus:0];

	const auto outputFormatsMismatch = outputNodeOutputFormat.channelCount != mixerNodeOutputFormat.channelCount || outputNodeOutputFormat.sampleRate != mixerNodeOutputFormat.sampleRate;
	if(outputFormatsMismatch) {
		os_log_debug(log_,
					 "Mismatch between output formats for main mixer and output nodes:\n    mainMixerNode: %{public}@\n       outputNode: %{public}@",
					 SFB::StringDescribingAVAudioFormat(mixerNodeOutputFormat),
					 SFB::StringDescribingAVAudioFormat(outputNodeOutputFormat));

		[engine_ disconnectNodeInput:outputNode bus:0];

		// Reconnect the mixer and output nodes using the output node's output format
		[engine_ connect:mixerNode to:outputNode format:outputNodeOutputFormat];
	}

	SFBAudioPlayerNode *playerNodeToDealloc = nil;
	if(playerNode) {
		playerNodeToDealloc = playerNode_;

		AVAudioConnectionPoint *playerNodeOutputConnectionPoint = [[engine_ outputConnectionPointsForNode:playerNode_ outputBus:0] firstObject];
		[engine_ detachNode:playerNode_];

		lock.unlock();
		{
			// Critical section- obtain write lock
			// TODO: Upgradable lock
			std::lock_guard wlock{playerNodeMutex_};
			playerNode_ = playerNode;
		}
		lock.lock();
		[engine_ attachNode:playerNode_];

		// Reconnect the player node to the next node in the processing chain
		// This is the mixer node in the default configuration, but additional nodes may
		// have been inserted between the player and mixer nodes. In this case allow the delegate
		// to make any necessary adjustments based on the format change if desired.
		if(playerNodeOutputConnectionPoint && playerNodeOutputConnectionPoint.node != mixerNode) {
			if([player_.delegate respondsToSelector:@selector(audioPlayer:reconfigureProcessingGraph:withFormat:)]) {
				AVAudioNode *node = [player_.delegate audioPlayer:player_ reconfigureProcessingGraph:engine_ withFormat:format];
				// Ensure the delegate returned a valid node
				assert(node != nil && "nil AVAudioNode returned by -audioPlayer:reconfigureProcessingGraph:withFormat:");
				[engine_ connect:playerNode_ to:node format:format];
			} else
				[engine_ connect:playerNode_ to:playerNodeOutputConnectionPoint.node format:format];
		} else
			[engine_ connect:playerNode_ to:mixerNode format:format];
	}

	// AVAudioMixerNode handles sample rate conversion, but it may require input buffer sizes
	// (maximum frames per slice) greater than the default for AVAudioSourceNode (1156).
	//
	// For high sample rates, the sample rate conversion can require more rendered frames than are available by default.
	// For example, 192 KHz audio converted to 44.1 HHz requires approximately (192 / 44.1) * 512 = 2229 frames
	// So if the input and output sample rates on the mixer don't match, adjust
	// kAudioUnitProperty_MaximumFramesPerSlice to ensure enough audio data is passed per render cycle
	// See http://lists.apple.com/archives/coreaudio-api/2009/Oct/msg00150.html
	if(format.sampleRate > outputNodeOutputFormat.sampleRate) {
		os_log_debug(log_, "AVAudioMixerNode input sample rate (%g Hz) and output sample rate (%g Hz) don't match", format.sampleRate, outputNodeOutputFormat.sampleRate);

		// 512 is the nominal "standard" value for kAudioUnitProperty_MaximumFramesPerSlice
		const double ratio = format.sampleRate / outputNodeOutputFormat.sampleRate;
		const auto maximumFramesToRender = static_cast<AUAudioFrameCount>(std::ceil(512 * ratio));

		if(auto audioUnit = playerNode_.AUAudioUnit; audioUnit.maximumFramesToRender < maximumFramesToRender) {
			const auto renderResourcesAllocated = audioUnit.renderResourcesAllocated;
			if(renderResourcesAllocated)
				[audioUnit deallocateRenderResources];

			os_log_debug(log_, "Adjusting SFBAudioPlayerNode's maximumFramesToRender to %u", maximumFramesToRender);
			audioUnit.maximumFramesToRender = maximumFramesToRender;

			NSError *error;
			if(renderResourcesAllocated && ![audioUnit allocateRenderResourcesAndReturnError:&error])
				os_log_error(log_, "Error allocating AUAudioUnit render resources for SFBAudioPlayerNode: %{public}@", error);
		}
	}

#if DEBUG
	LogProcessingGraphDescription(log_, OS_LOG_TYPE_DEBUG);
#endif /* DEBUG */

	[engine_ prepare];

	// When an audio player node is deallocated the destructor synchronously waits
	// for decoder cancelation (if there is an active decoder) and then for any
	// final events to be processed and event notification blocks called.
	// The potential therefore exists to block the calling thread for a perceptible amount
	// of time, especially if the block calls take longer than ideal.
	//
	// Assuming there are no external references to the audio player node,
	// setting it to nil here sends -dealloc
	//
	// N.B. If the player node lock is held a deadlock will occur
	playerNodeToDealloc = nil;

	return true;
}

void SFB::AudioPlayer::HandleDecodingStarted(const AudioPlayerNode& node, Decoder decoder) noexcept
{
	if(std::shared_lock lock{playerNodeMutex_}; playerNode_ != node.node_) {
		os_log_debug(log_, "Ignoring stale decoding started notification from <AudioPlayerNode: %p>", &node);
		return;
	}

	if([player_.delegate respondsToSelector:@selector(audioPlayer:decodingStarted:)])
		[player_.delegate audioPlayer:player_ decodingStarted:decoder];

	if(const auto flags = flags_.load(std::memory_order_acquire); (flags & static_cast<unsigned int>(Flags::havePendingDecoder)) && !((flags & static_cast<unsigned int>(Flags::engineIsRunning)) && node.IsPlaying()) && node.CurrentDecoder() == decoder) {
		flags_.fetch_or(static_cast<unsigned int>(Flags::pendingDecoderBecameActive), std::memory_order_acq_rel);
		SetNowPlaying(decoder);
	}
	flags_.fetch_and(~static_cast<unsigned int>(Flags::havePendingDecoder), std::memory_order_acq_rel);
}

void SFB::AudioPlayer::HandleDecodingComplete(const AudioPlayerNode& node, Decoder decoder) noexcept
{
	if(std::shared_lock lock{playerNodeMutex_}; playerNode_ != node.node_) {
		os_log_debug(log_, "Ignoring stale decoding complete notification from <AudioPlayerNode: %p>", &node);
		return;
	}

	if([player_.delegate respondsToSelector:@selector(audioPlayer:decodingComplete:)])
		[player_.delegate audioPlayer:player_ decodingComplete:decoder];
}

void SFB::AudioPlayer::HandleRenderingWillStart(const AudioPlayerNode& node, Decoder decoder, uint64_t hostTime) noexcept
{
	if(std::shared_lock lock{playerNodeMutex_}; playerNode_ != node.node_) {
		os_log_debug(log_, "Ignoring stale rendering will start notification from <AudioPlayerNode: %p>", &node);
		return;
	}

	// Schedule the rendering started notification at the expected host time
	dispatch_after(hostTime, eventQueue_, ^{
		if(std::shared_lock lock{playerNodeMutex_}; playerNode_ != node.node_) {
			os_log_debug(log_, "Ignoring stale rendering started notification from <AudioPlayerNode: %p>", &node);
			return;
		}

		if(NSNumber *isCanceled = objc_getAssociatedObject(decoder, &_decoderIsCanceledKey); isCanceled.boolValue) {
			os_log_debug(log_, "%{public}@ canceled after rendering will start notification", decoder);
			return;
		}

#if DEBUG
		const auto now = SFB::GetCurrentHostTime();
		const auto delta = SFB::ConvertAbsoluteHostTimeDeltaToNanoseconds(hostTime, now);
		const auto tolerance = static_cast<uint64_t>(1e9 / node.RenderingFormat().sampleRate);
		if(delta > tolerance)
			os_log_debug(log_, "Rendering started notification arrived %.2f msec %s", static_cast<double>(delta) / 1e6, now > hostTime ? "late" : "early");
#endif /* DEBUG */

		if(!(flags_.load(std::memory_order_acquire) & static_cast<unsigned int>(Flags::pendingDecoderBecameActive)))
			SetNowPlaying(decoder);
		flags_.fetch_and(~static_cast<unsigned int>(Flags::pendingDecoderBecameActive), std::memory_order_acq_rel);

		if([player_.delegate respondsToSelector:@selector(audioPlayer:renderingStarted:)])
			[player_.delegate audioPlayer:player_ renderingStarted:decoder];
	});

	if([player_.delegate respondsToSelector:@selector(audioPlayer:renderingWillStart:atHostTime:)])
		[player_.delegate audioPlayer:player_ renderingWillStart:decoder atHostTime:hostTime];
}

void SFB::AudioPlayer::HandleRenderingDecoderWillChange(const AudioPlayerNode& node, Decoder decoder, Decoder nextDecoder, uint64_t hostTime) noexcept
{
	if(std::shared_lock lock{playerNodeMutex_}; playerNode_ != node.node_) {
		os_log_debug(log_, "Ignoring stale rendering decoder will change notification from <AudioPlayerNode: %p>", &node);
		return;
	}

	// Schedule the rendering decoder changed notification at the expected host time
	dispatch_after(hostTime, eventQueue_, ^{
		if(std::shared_lock lock{playerNodeMutex_}; playerNode_ != node.node_) {
			os_log_debug(log_, "Ignoring stale rendering decoder changed notification from <AudioPlayerNode: %p>", &node);
			return;
		}

		if(NSNumber *isCanceled = objc_getAssociatedObject(decoder, &_decoderIsCanceledKey); isCanceled.boolValue) {
			os_log_debug(log_, "%{public}@ canceled after rendering decoder will change notification", decoder);
			return;
		}

		if(NSNumber *isCanceled = objc_getAssociatedObject(nextDecoder, &_decoderIsCanceledKey); isCanceled.boolValue) {
			os_log_debug(log_, "%{public}@ canceled after rendering decoder will change notification", nextDecoder);
			return;
		}

#if DEBUG
		const auto now = SFB::GetCurrentHostTime();
		const auto delta = SFB::ConvertAbsoluteHostTimeDeltaToNanoseconds(hostTime, now);
		const auto tolerance = static_cast<uint64_t>(1e9 / node.RenderingFormat().sampleRate);
		if(delta > tolerance)
			os_log_debug(log_, "Rendering decoder changed notification arrived %.2f msec %s", static_cast<double>(delta) / 1e6, now > hostTime ? "late" : "early");
#endif /* DEBUG */

		if([player_.delegate respondsToSelector:@selector(audioPlayer:renderingComplete:)])
			[player_.delegate audioPlayer:player_ renderingComplete:decoder];

		SetNowPlaying(nextDecoder);

		if([player_.delegate respondsToSelector:@selector(audioPlayer:renderingStarted:)])
			[player_.delegate audioPlayer:player_ renderingStarted:nextDecoder];
	});

	if([player_.delegate respondsToSelector:@selector(audioPlayer:renderingWillComplete:atHostTime:)])
		[player_.delegate audioPlayer:player_ renderingWillComplete:decoder atHostTime:hostTime];

	if([player_.delegate respondsToSelector:@selector(audioPlayer:renderingWillStart:atHostTime:)])
		[player_.delegate audioPlayer:player_ renderingWillStart:nextDecoder atHostTime:hostTime];
}

void SFB::AudioPlayer::HandleRenderingWillComplete(const AudioPlayerNode& node, Decoder _Nonnull decoder, uint64_t hostTime) noexcept
{
	if(std::shared_lock lock{playerNodeMutex_}; playerNode_ != node.node_) {
		os_log_debug(log_, "Ignoring stale rendering will complete notification from <AudioPlayerNode: %p>", &node);
		return;
	}

	// Schedule the rendering completed notification at the expected host time
	dispatch_after(hostTime, eventQueue_, ^{
		if(std::shared_lock lock{playerNodeMutex_}; playerNode_ != node.node_) {
			os_log_debug(log_, "Ignoring stale rendering complete notification from <AudioPlayerNode: %p>", &node);
			return;
		}

		if(NSNumber *isCanceled = objc_getAssociatedObject(decoder, &_decoderIsCanceledKey); isCanceled.boolValue) {
			os_log_debug(log_, "%{public}@ canceled after rendering will complete notification", decoder);
			return;
		}

#if DEBUG
		const auto now = SFB::GetCurrentHostTime();
		const auto delta = SFB::ConvertAbsoluteHostTimeDeltaToNanoseconds(hostTime, now);
		const auto tolerance = static_cast<uint64_t>(1e9 / node.RenderingFormat().sampleRate);
		if(delta > tolerance)
			os_log_debug(log_, "Rendering complete notification arrived %.2f msec %s", static_cast<double>(delta) / 1e6, now > hostTime ? "late" : "early");
#endif /* DEBUG */

		if([player_.delegate respondsToSelector:@selector(audioPlayer:renderingComplete:)])
			[player_.delegate audioPlayer:player_ renderingComplete:decoder];

		if(flags_.load(std::memory_order_acquire) & static_cast<unsigned int>(Flags::havePendingDecoder))
			return;

		// Dequeue the next decoder
		if(Decoder decoder = PopDecoderFromInternalQueue(); decoder) {
			NSError *error = nil;
			const auto success = [&] {
				std::lock_guard lock{lock_};
				return ConfigureForAndEnqueueDecoder(decoder, false, &error);
			}();

			if(!success) {
				if(error && [player_.delegate respondsToSelector:@selector(audioPlayer:encounteredError:)])
					[player_.delegate audioPlayer:player_ encounteredError:error];
			}
		} else {
			// End of audio
#if DEBUG
			os_log_debug(log_, "End of audio reached");
#endif /* DEBUG */

			SetNowPlaying(nil);

			if([player_.delegate respondsToSelector:@selector(audioPlayerEndOfAudio:)])
				[player_.delegate audioPlayerEndOfAudio:player_];
			else
				Stop();
		}
	});

	if([player_.delegate respondsToSelector:@selector(audioPlayer:renderingWillComplete:atHostTime:)])
		[player_.delegate audioPlayer:player_ renderingWillComplete:decoder atHostTime:hostTime];
}

void SFB::AudioPlayer::HandleDecoderCanceled(const AudioPlayerNode& node, Decoder decoder, AVAudioFramePosition framesRendered) noexcept
{
	// Mark the decoder as canceled for any scheduled render notifications
	objc_setAssociatedObject(decoder, &_decoderIsCanceledKey, @YES, OBJC_ASSOCIATION_RETAIN_NONATOMIC);

	if([player_.delegate respondsToSelector:@selector(audioPlayer:decoderCanceled:framesRendered:)])
		[player_.delegate audioPlayer:player_ decoderCanceled:decoder framesRendered:framesRendered];

	if(std::shared_lock lock{playerNodeMutex_}; playerNode_ == node.node_) {
		flags_.fetch_and(~static_cast<unsigned int>(Flags::pendingDecoderBecameActive), std::memory_order_acq_rel);
		if(const auto flags = flags_.load(std::memory_order_acquire); !(flags & static_cast<unsigned int>(Flags::havePendingDecoder)) && !(flags & static_cast<unsigned int>(Flags::engineIsRunning)))
			SetNowPlaying(nil);
	}
}

void SFB::AudioPlayer::HandleAsynchronousError(const AudioPlayerNode& node, NSError *error) noexcept
{
	if(std::shared_lock lock{playerNodeMutex_}; playerNode_ != node.node_) {
		os_log_debug(log_, "Ignoring stale asynchronous error notification from <AudioPlayerNode: %p>", &node);
		return;
	}

	if([player_.delegate respondsToSelector:@selector(audioPlayer:encounteredError:)])
		[player_.delegate audioPlayer:player_ encounteredError:error];
}<|MERGE_RESOLUTION|>--- conflicted
+++ resolved
@@ -513,14 +513,6 @@
 	playerNode_->_node->Pause();
 	AVAudioFormat *renderingFormat = playerNode_->_node->RenderingFormat();
 
-<<<<<<< HEAD
-	// Force an update of the audio processing graph
-	lock.unlock();
-	const auto success = ConfigureProcessingGraphForFormat(renderingFormat, true);
-	lock.lock();
-
-	if(!success) {
-=======
 	// Update the audio processing graph
 	const auto success = [&] {
 		std::lock_guard lock{lock_};
@@ -529,7 +521,6 @@
 
 	if(!success) {
 		os_log_error(log_, "Unable to configure audio processing graph for %{public}@", SFB::StringDescribingAVAudioFormat(playerNode_->_node->RenderingFormat()));
->>>>>>> 08d0d2de
 		// The graph is not in a working state
 		os_log_error(log_, "Unable to configure audio processing graph for %{public}@", SFB::StringDescribingAVAudioFormat(renderingFormat));
 		if([player_.delegate respondsToSelector:@selector(audioPlayer:encounteredError:)]) {
@@ -656,10 +647,6 @@
 	// If the current player node doesn't support the decoder's format (required for gapless join),
 	// reconfigure AVAudioEngine with a new SFBAudioPlayerNode with the correct format
 	if(auto format = decoder.processingFormat; !playerNode_->_node->SupportsFormat(format)) {
-<<<<<<< HEAD
-		lock.unlock();
-		if(!ConfigureProcessingGraphForFormat(format, false)) {
-=======
 		// AudioPlayerNode requires the standard format
 		if(!format.isStandard) {
 			AVAudioFormat *standardEquivalentFormat = [format standardEquivalent];
@@ -673,13 +660,11 @@
 		}
 
 		if(!ConfigureProcessingGraph(format, true)) {
->>>>>>> 08d0d2de
 			if(error)
 				*error = [NSError errorWithDomain:SFBAudioPlayerNodeErrorDomain code:SFBAudioPlayerNodeErrorCodeFormatNotSupported userInfo:nil];
 			SetNowPlaying(nil);
 			return false;
 		}
-		lock.lock();
 	}
 
 	if(clearQueueAndReset)
@@ -723,32 +708,11 @@
 	lock_.assert_owner();
 #endif /* DEBUG */
 
-<<<<<<< HEAD
-	// AudioPlayerNode requires the standard format
-	if(!format.isStandard) {
-		AVAudioFormat *standardEquivalentFormat = [format standardEquivalent];
-		if(!standardEquivalentFormat) {
-			os_log_error(log_, "Unable to convert format %{public}@ to standard equivalent", SFB::StringDescribingAVAudioFormat(format));
-			return false;
-		}
-		format = standardEquivalentFormat;
-	}
-
-	std::shared_lock lock{playerNodeMutex_};
-
-	const auto formatsEqual = [format isEqual:playerNode_->_node->RenderingFormat()];
-	if(formatsEqual && !forceUpdate)
-		return true;
-=======
 	SFBAudioPlayerNode *playerNode = nil;
 	if(replacePlayerNode && !(playerNode = CreatePlayerNode(format)))
 		return false;
->>>>>>> 08d0d2de
-
-	// Avoid creating a new AudioPlayerNode if not necessary
-	SFBAudioPlayerNode *playerNode = nil;
-	if(!formatsEqual && !(playerNode = CreatePlayerNode(format)))
-		return false;
+
+	std::shared_lock lock{playerNodeMutex_};
 
 	// Even if the engine isn't running, call stop to force release of any render resources
 	// Empirically this is necessary when transitioning between formats with different

--- conflicted
+++ resolved
@@ -187,24 +187,8 @@
 	if((mFlags.load(std::memory_order_acquire) & static_cast<unsigned int>(Flags::eEngineIsRunning)) && node->IsPlaying())
 		return true;
 
-<<<<<<< HEAD
-	__block BOOL engineStarted = NO;
-	__block NSError *err = nil;
-	dispatch_async_and_wait(mEngineQueue, ^{
-		engineStarted = [mEngine startAndReturnError:&err];
-		if(engineStarted) {
-			mFlags.fetch_or(static_cast<unsigned int>(Flags::eEngineIsRunning), std::memory_order_acq_rel);
-			node->Play();
-		}
-		else
-			mFlags.fetch_and(~static_cast<unsigned int>(Flags::eEngineIsRunning), std::memory_order_acq_rel);
-	});
-
-	if(!engineStarted) {
-=======
 	if(NSError *err = nil; ![mEngine startAndReturnError:&err]) {
 		mFlags.fetch_and(~static_cast<unsigned int>(Flags::eEngineIsRunning), std::memory_order_acq_rel);
->>>>>>> e05baf3a
 		os_log_error(sLog, "Error starting AVAudioEngine: %{public}@", err);
 		if(error)
 			*error = err;
@@ -212,7 +196,7 @@
 	}
 
 	mFlags.fetch_or(static_cast<unsigned int>(Flags::eEngineIsRunning), std::memory_order_acq_rel);
-	mPlayerNode->_node->Play();
+	node->Play();
 
 #if DEBUG
 	assert(PlaybackState() == SFBAudioPlayerPlaybackStatePlaying && "Incorrect playback state in Play()");
@@ -261,18 +245,9 @@
 	if(!(mFlags.load(std::memory_order_acquire) & static_cast<unsigned int>(Flags::eEngineIsRunning)))
 		return;
 
-<<<<<<< HEAD
-	dispatch_async_and_wait(mEngineQueue, ^{
-		[mEngine stop];
-		mFlags.fetch_and(~static_cast<unsigned int>(Flags::eEngineIsRunning), std::memory_order_acq_rel);
-		auto node = mPlayerNode.load(std::memory_order_acquire);
-		node->Stop();
-	});
-=======
 	[mEngine stop];
 	mFlags.fetch_and(~static_cast<unsigned int>(Flags::eEngineIsRunning), std::memory_order_acq_rel);
-	mPlayerNode->_node->Stop();
->>>>>>> e05baf3a
+	mPlayerNode.load(std::memory_order_acquire)->Stop();
 
 	ClearInternalDecoderQueue();
 
@@ -301,16 +276,8 @@
 
 void SFB::AudioPlayer::Reset() noexcept
 {
-<<<<<<< HEAD
-	dispatch_async_and_wait(mEngineQueue, ^{
-		auto node = mPlayerNode.load(std::memory_order_acquire);
-		node->Reset();
-		[mEngine reset];
-	});
-=======
-	mPlayerNode->_node->Reset();
+	mPlayerNode.load(std::memory_order_acquire)->Reset();
 	[mEngine reset];
->>>>>>> e05baf3a
 
 	ClearInternalDecoderQueue();
 }
@@ -403,17 +370,12 @@
 {
 	NSMutableString *string = [NSMutableString stringWithFormat:@"<AudioPlayer: %p> audio processing graph:\n", this];
 
-	const auto playerNode = mPlayerNode;
+	const auto node = mPlayerNode.load(std::memory_order_acquire);
+	const auto playerNode = node->mNode;
 	const auto engine = mEngine;
 
-<<<<<<< HEAD
-		const auto node = mPlayerNode.load(std::memory_order_acquire);
-		const auto playerNode = node->mNode;
-		const auto engine = mEngine;
-=======
 	AVAudioFormat *inputFormat = playerNode.renderingFormat;
 	[string appendFormat:@"↓ rendering\n    %@\n", SFB::StringDescribingAVAudioFormat(inputFormat)];
->>>>>>> e05baf3a
 
 	AVAudioFormat *outputFormat = [playerNode outputFormatForBus:0];
 	if(![outputFormat isEqual:inputFormat])
@@ -499,43 +461,16 @@
 	const bool engineWasRunning = mFlags.load(std::memory_order_acquire) & static_cast<unsigned int>(Flags::eEngineIsRunning);
 	mFlags.fetch_and(~static_cast<unsigned int>(Flags::eEngineIsRunning), std::memory_order_acq_rel);
 
-	__block auto node = mPlayerNode.load(std::memory_order_acquire);
+	auto node = mPlayerNode.load(std::memory_order_acquire);
 
 	// Attempt to preserve the playback state
 	const auto playerNodeWasPlaying = node->IsPlaying();
 
-<<<<<<< HEAD
-	// AVAudioEngine posts this notification from a dedicated queue
-	__block bool success;
-	__block NSError *error = nil;
-	dispatch_async_and_wait(mEngineQueue, ^{
-		node->Pause();
-
-		// Force an update of the audio processing graph
-		success = ConfigureProcessingGraphForFormat(node->RenderingFormat(), true);
-		if(!success) {
-			os_log_error(sLog, "Unable to create audio processing graph for %{public}@", SFB::StringDescribingAVAudioFormat(node->RenderingFormat()));
-			error = [NSError errorWithDomain:SFBAudioPlayerNodeErrorDomain code:SFBAudioPlayerNodeErrorCodeFormatNotSupported userInfo:nil];
-			return;
-		}
-
-		// `ConfigureProcessingGraphForFormat()` may have swapped out the player node
-		node = mPlayerNode.load(std::memory_order_acquire);
-
-		// Restart AVAudioEngine if previously running
-		if(engineWasRunning) {
-			BOOL engineStarted = [mEngine startAndReturnError:&error];
-			if(!engineStarted) {
-				os_log_error(sLog, "Error starting AVAudioEngine: %{public}@", error);
-				return;
-			}
-=======
-	mPlayerNode->_node->Pause();
->>>>>>> e05baf3a
+	node->Pause();
 
 	// Force an update of the audio processing graph
-	if(!ConfigureProcessingGraphForFormat(mPlayerNode->_node->RenderingFormat(), true)) {
-		os_log_error(sLog, "Unable to create audio processing graph for %{public}@", SFB::StringDescribingAVAudioFormat(mPlayerNode->_node->RenderingFormat()));
+	if(!ConfigureProcessingGraphForFormat(node->RenderingFormat(), true)) {
+		os_log_error(sLog, "Unable to create audio processing graph for %{public}@", SFB::StringDescribingAVAudioFormat(node->RenderingFormat()));
 		// The graph is not in a working state
 		if([mPlayer.delegate respondsToSelector:@selector(audioPlayer:encounteredError:)]) {
 			NSError *error = [NSError errorWithDomain:SFBAudioPlayerNodeErrorDomain code:SFBAudioPlayerNodeErrorCodeFormatNotSupported userInfo:nil];
@@ -544,11 +479,9 @@
 		return;
 	}
 
-<<<<<<< HEAD
-			// Restart the player node if needed
-			if(playerNodeWasPlaying)
-				node->Play();
-=======
+	// `ConfigureProcessingGraphForFormat()` may have swapped out the player node
+	node = mPlayerNode.load(std::memory_order_acquire);
+
 	// Restart AVAudioEngine if previously running
 	if(engineWasRunning) {
 		if(NSError *error = nil; ![mEngine startAndReturnError:&error]) {
@@ -556,14 +489,13 @@
 //			if([mPlayer.delegate respondsToSelector:@selector(audioPlayer:encounteredError:)])
 //				[mPlayer.delegate audioPlayer:mPlayer encounteredError:error];
 			return;
->>>>>>> e05baf3a
 		}
 
 		mFlags.fetch_or(static_cast<unsigned int>(Flags::eEngineIsRunning), std::memory_order_acq_rel);
 
 		// Restart the player node if needed
 		if(playerNodeWasPlaying)
-			mPlayerNode->_node->Play();
+			node->Play();
 	}
 
 	const auto engineIsRunning = mFlags.load(std::memory_order_acquire) & static_cast<unsigned int>(Flags::eEngineIsRunning);
@@ -620,18 +552,8 @@
 
 	// If the current player node doesn't support the decoder's format (required for gapless join),
 	// reconfigure AVAudioEngine with a new SFBAudioPlayerNode with the correct format
-<<<<<<< HEAD
 	if(auto format = decoder.processingFormat; !node->SupportsFormat(format)) {
-		__block auto success = true;
-		dispatch_async_and_wait(mEngineQueue, ^{
-			success = ConfigureProcessingGraphForFormat(format, false);
-		});
-
-		if(!success) {
-=======
-	if(auto format = decoder.processingFormat; !mPlayerNode->_node->SupportsFormat(format)) {
 		if(!ConfigureProcessingGraphForFormat(format, false)) {
->>>>>>> e05baf3a
 			if(error)
 				*error = [NSError errorWithDomain:SFBAudioPlayerNodeErrorDomain code:SFBAudioPlayerNodeErrorCodeFormatNotSupported userInfo:nil];
 			SetNowPlaying(nil);
@@ -657,22 +579,7 @@
 	// If this is the case and it was previously running, restart it and the player node
 	// as appropriate
 	if(engineWasRunning && !(mFlags.load(std::memory_order_acquire) & static_cast<unsigned int>(Flags::eEngineIsRunning))) {
-<<<<<<< HEAD
-		__block BOOL engineStarted = NO;
-		__block NSError *err = nil;
-		dispatch_async_and_wait(mEngineQueue, ^{
-			engineStarted = [mEngine startAndReturnError:&err];
-			if(engineStarted) {
-				mFlags.fetch_or(static_cast<unsigned int>(Flags::eEngineIsRunning), std::memory_order_acq_rel);
-				if(playerNodeWasPlaying)
-					node->Play();
-			}
-		});
-
-		if(!engineStarted) {
-=======
 		if(NSError *err = nil; ![mEngine startAndReturnError:&err]) {
->>>>>>> e05baf3a
 			os_log_error(sLog, "Error starting AVAudioEngine: %{public}@", err);
 			if(error)
 				*error = err;
@@ -681,7 +588,7 @@
 
 		mFlags.fetch_or(static_cast<unsigned int>(Flags::eEngineIsRunning), std::memory_order_acq_rel);
 		if(playerNodeWasPlaying)
-			mPlayerNode->_node->Play();
+			node->Play();
 	}
 
 #if DEBUG

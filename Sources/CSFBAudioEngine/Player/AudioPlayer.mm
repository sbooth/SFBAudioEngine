//
// Copyright (c) 2006-2025 Stephen F. Booth <me@sbooth.org>
// Part of https://github.com/sbooth/SFBAudioEngine
// MIT license
//

#import <atomic>
#import <cassert>
#import <cmath>
#import <mutex>

#import <objc/runtime.h>

#import <AVAudioFormat+SFBFormatTransformation.h>

#import "AudioPlayer.h"

#import "HostTimeUtilities.hpp"
#import "SFBAudioDecoder.h"
#import "SFBCStringForOSType.h"
#import "StringDescribingAVAudioFormat.h"

namespace SFB {

const os_log_t AudioPlayer::log_ = os_log_create("org.sbooth.AudioEngine", "AudioPlayer");

} /* namespace SFB */

namespace {

/// Objective-C associated object key indicating if a decoder has been canceled
constexpr char _decoderIsCanceledKey = '\0';

void AVAudioEngineConfigurationChangeNotificationCallback(CFNotificationCenterRef center, void *observer, CFNotificationName name, const void *object, CFDictionaryRef userInfo)
{
	auto that = static_cast<SFB::AudioPlayer *>(observer);
	that->HandleAudioEngineConfigurationChange((__bridge AVAudioEngine *)object, (__bridge NSDictionary *)userInfo);
}

#if TARGET_OS_IPHONE
void AVAudioSessionInterruptionNotificationCallback(CFNotificationCenterRef center, void *observer, CFNotificationName name, const void *object, CFDictionaryRef userInfo)
{
	auto that = static_cast<SFB::AudioPlayer *>(observer);
	that->HandleAudioSessionInterruption((__bridge NSDictionary *)userInfo);
}
#endif /* TARGET_OS_IPHONE */

#if !TARGET_OS_IPHONE
/// Returns the name of `audioUnit.deviceID`
///
/// This is the value of `kAudioObjectPropertyName` in the output scope on the main element
NSString * _Nullable AudioDeviceName(AUAudioUnit * _Nonnull audioUnit) noexcept
{
#if DEBUG
	assert(audioUnit != nil);
#endif /* DEBUG */

	AudioObjectPropertyAddress address = {
		.mSelector = kAudioObjectPropertyName,
		.mScope = kAudioObjectPropertyScopeOutput,
		.mElement = kAudioObjectPropertyElementMain
	};
	CFStringRef name = nullptr;
	UInt32 dataSize = sizeof(name);
	const auto result = AudioObjectGetPropertyData(audioUnit.deviceID, &address, 0, nullptr, &dataSize, &name);
	if(result != noErr) {
		os_log_error(SFB::AudioPlayer::log_, "AudioObjectGetPropertyData (kAudioObjectPropertyName, kAudioObjectPropertyScopeOutput, kAudioObjectPropertyElementMain) failed: %d '%{public}.4s'", result, SFBCStringForOSType(result));
		return nil;
	}
	return (__bridge_transfer NSString *)name;
}
#endif /* !TARGET_OS_IPHONE */

} /* namespace */

// MARK: - AudioPlayer

SFB::AudioPlayer::AudioPlayer()
{
	// Create the audio processing graph
	engine_ = [[AVAudioEngine alloc] init];
	if(!engine_) {
		os_log_error(log_, "Unable to create AVAudioEngine instance");
		throw std::runtime_error("Unable to create AVAudioEngine");
	}

	AVAudioFormat *format = [[AVAudioFormat alloc] initStandardFormatWithSampleRate:44100 channels:2];
	if(!format) {
		os_log_error(log_, "Unable to create AVAudioFormat for 44.1 kHz stereo");
		throw std::runtime_error("Unable to create AVAudioFormat");
	}

	SFBAudioPlayerNode *playerNode = CreatePlayerNode(format);
	if(!playerNode)
		throw std::runtime_error("Unable to create audio player node");

	[engine_ attachNode:playerNode];
	[engine_ connect:playerNode to:engine_.mainMixerNode format:format];
	[engine_ prepare];

	// TODO: Is it necessary to adjust the player node's maximum frames to render for 44.1?

	playerNode_.store(playerNode->_node.get(), std::memory_order_release);

#if DEBUG
	LogProcessingGraphDescription(log_, OS_LOG_TYPE_DEBUG);
#endif /* DEBUG */

	// Register for configuration change notifications
	auto notificationCenter = CFNotificationCenterGetLocalCenter();
	CFNotificationCenterAddObserver(notificationCenter, this, AVAudioEngineConfigurationChangeNotificationCallback, (__bridge CFStringRef)AVAudioEngineConfigurationChangeNotification, (__bridge void *)engine_, CFNotificationSuspensionBehaviorDeliverImmediately);

	// Create the dispatch queue used for event processing
	auto attr = dispatch_queue_attr_make_with_qos_class(DISPATCH_QUEUE_SERIAL, QOS_CLASS_USER_INITIATED, 0);
	if(!attr) {
		os_log_error(log_, "dispatch_queue_attr_make_with_qos_class failed");
		throw std::runtime_error("dispatch_queue_attr_make_with_qos_class failed");
	}

	eventQueue_ = dispatch_queue_create_with_target("AudioPlayer.Events", attr, DISPATCH_TARGET_QUEUE_DEFAULT);
	if(!eventQueue_) {
		os_log_error(log_, "Unable to create event dispatch queue: dispatch_queue_create failed");
		throw std::runtime_error("dispatch_queue_create_with_target failed");
	}

#if TARGET_OS_IPHONE
	// Register for audio session interruption notifications
	CFNotificationCenterAddObserver(notificationCenter, this, AVAudioSessionInterruptionNotificationCallback, (__bridge CFStringRef)AVAudioSessionInterruptionNotification, (__bridge void *)[AVAudioSession sharedInstance], CFNotificationSuspensionBehaviorDeliverImmediately);
#endif /* TARGET_OS_IPHONE */
}

SFB::AudioPlayer::~AudioPlayer() noexcept
{
	auto notificationCenter = CFNotificationCenterGetLocalCenter();
	CFNotificationCenterRemoveEveryObserver(notificationCenter, this);
}

// MARK: - Playlist Management

bool SFB::AudioPlayer::EnqueueDecoder(Decoder decoder, bool forImmediatePlayback, NSError **error) noexcept
{
#if DEBUG
	assert(decoder != nil);
#endif /* DEBUG */

	// Open the decoder if necessary
	if(!decoder.isOpen && ![decoder openReturningError:error])
		return false;

	auto configureForAndEnqueueDecoder = [&](bool clearQueueAndReset) -> BOOL {
		flags_.fetch_or(static_cast<unsigned int>(Flags::havePendingDecoder), std::memory_order_acq_rel);
		const auto result = ConfigureForAndEnqueueDecoder(decoder, clearQueueAndReset, error);
		if(!result)
			flags_.fetch_and(~static_cast<unsigned int>(Flags::havePendingDecoder), std::memory_order_acq_rel);
		return result;
	};

	// Ensure only one decoder can be enqueued at a time
	std::lock_guard lock{lock_};

	// Reconfigure the audio processing graph for the decoder's processing format if requested
	if(forImmediatePlayback)
		return configureForAndEnqueueDecoder(true);

	const auto node = playerNode_.load(std::memory_order_acquire);

	// To preserve the order of enqueued decoders, when the internal queue is not empty
	// push all decoders there regardless of format compatibility with the player node
	// This prevents incorrect playback order arising from the scenario where
	// decoders A and AA have formats supported by the player node and decoder B does not;
	// bypassing the internal queue for supported formats when enqueueing A, B, AA
	// would result in playback order A, AA, B

	if(InternalDecoderQueueIsEmpty()) {
		// Enqueue the decoder on the current player node if the decoder's processing format is supported
		if(node->SupportsFormat(decoder.processingFormat)) {
			flags_.fetch_or(static_cast<unsigned int>(Flags::havePendingDecoder), std::memory_order_acq_rel);
			const auto result = node->EnqueueDecoder(decoder, false, error);
			if(!result)
				flags_.fetch_and(~static_cast<unsigned int>(Flags::havePendingDecoder), std::memory_order_acq_rel);
			return result;
		}

		// Reconfigure the audio processing graph for the decoder's processing format
		// only if the player node does not have a current decoder
		if(!node->CurrentDecoder())
			return configureForAndEnqueueDecoder(false);

		// The player node has a current decoder; fall through and push the decoder to the internal queue
	}

	// Otherwise push the decoder to the internal queue
	if(!PushDecoderToInternalQueue(decoder)) {
		if(error)
			*error = [NSError errorWithDomain:NSPOSIXErrorDomain code:ENOMEM userInfo:nil];
		return false;
	}

	return true;
}

// MARK: - Playback Control

bool SFB::AudioPlayer::Play(NSError **error) noexcept
{
	const auto node = playerNode_.load(std::memory_order_acquire);
	if((flags_.load(std::memory_order_acquire) & static_cast<unsigned int>(Flags::engineIsRunning)) && node->IsPlaying())
		return true;

	if(NSError *err = nil; ![engine_ startAndReturnError:&err]) {
		flags_.fetch_and(~static_cast<unsigned int>(Flags::engineIsRunning), std::memory_order_acq_rel);
		os_log_error(log_, "Error starting AVAudioEngine: %{public}@", err);
		if(error)
			*error = err;
		return false;
	}

	flags_.fetch_or(static_cast<unsigned int>(Flags::engineIsRunning), std::memory_order_acq_rel);
	node->Play();

#if DEBUG
	assert(PlaybackState() == SFBAudioPlayerPlaybackStatePlaying && "Incorrect playback state in Play()");
#endif /* DEBUG */

	if([player_.delegate respondsToSelector:@selector(audioPlayer:playbackStateChanged:)])
		[player_.delegate audioPlayer:player_ playbackStateChanged:SFBAudioPlayerPlaybackStatePlaying];

	return true;
}

void SFB::AudioPlayer::Pause() noexcept
{
	const auto node = playerNode_.load(std::memory_order_acquire);
	if(!((flags_.load(std::memory_order_acquire) & static_cast<unsigned int>(Flags::engineIsRunning)) && node->IsPlaying()))
		return;

	node->Pause();

#if DEBUG
	assert(PlaybackState() == SFBAudioPlayerPlaybackStatePaused && "Incorrect playback state in Pause()");
#endif /* DEBUG */

	if([player_.delegate respondsToSelector:@selector(audioPlayer:playbackStateChanged:)])
		[player_.delegate audioPlayer:player_ playbackStateChanged:SFBAudioPlayerPlaybackStatePaused];
}

void SFB::AudioPlayer::Resume() noexcept
{
	const auto node = playerNode_.load(std::memory_order_acquire);
	if(!((flags_.load(std::memory_order_acquire) & static_cast<unsigned int>(Flags::engineIsRunning)) && !node->IsPlaying()))
		return;

	node->Play();

#if DEBUG
	assert(PlaybackState() == SFBAudioPlayerPlaybackStatePlaying && "Incorrect playback state in Resume()");
#endif /* DEBUG */

	if([player_.delegate respondsToSelector:@selector(audioPlayer:playbackStateChanged:)])
		[player_.delegate audioPlayer:player_ playbackStateChanged:SFBAudioPlayerPlaybackStatePlaying];
}

void SFB::AudioPlayer::Stop() noexcept
{
	if(!(flags_.load(std::memory_order_acquire) & static_cast<unsigned int>(Flags::engineIsRunning)))
		return;

	[engine_ stop];
	flags_.fetch_and(~static_cast<unsigned int>(Flags::engineIsRunning), std::memory_order_acq_rel);
	playerNode_.load(std::memory_order_acquire)->Stop();

	ClearInternalDecoderQueue();

#if DEBUG
	assert(PlaybackState() == SFBAudioPlayerPlaybackStateStopped && "Incorrect playback state in Stop()");
#endif /* DEBUG */

	if([player_.delegate respondsToSelector:@selector(audioPlayer:playbackStateChanged:)])
		[player_.delegate audioPlayer:player_ playbackStateChanged:SFBAudioPlayerPlaybackStateStopped];
}

bool SFB::AudioPlayer::TogglePlayPause(NSError **error) noexcept
{
	const auto playbackState = PlaybackState();
	switch(playbackState) {
		case SFBAudioPlayerPlaybackStatePlaying:
			Pause();
			return true;
		case SFBAudioPlayerPlaybackStatePaused:
			Resume();
			return true;
		case SFBAudioPlayerPlaybackStateStopped:
			return Play(error);
	}
}

void SFB::AudioPlayer::Reset() noexcept
{
	playerNode_.load(std::memory_order_acquire)->Reset();
	[engine_ reset];

	ClearInternalDecoderQueue();
}

// MARK: - Player State

bool SFB::AudioPlayer::EngineIsRunning() const noexcept
{
	const auto isRunning = engine_.isRunning;
#if DEBUG
		assert(static_cast<bool>(flags_.load(std::memory_order_acquire) & static_cast<unsigned int>(Flags::engineIsRunning)) == isRunning && "Cached value for engine_.isRunning invalid");
#endif /* DEBUG */
	return isRunning;
}

void SFB::AudioPlayer::SetNowPlaying(Decoder nowPlaying) noexcept
{
	Decoder previouslyPlaying = nil;
	{
		std::lock_guard lock(nowPlayingLock_);
		if(nowPlaying_ == nowPlaying)
			return;
		previouslyPlaying = nowPlaying_;
		nowPlaying_ = nowPlaying;
	}

	os_log_debug(log_, "Now playing changed to %{public}@", nowPlaying);

	if([player_.delegate respondsToSelector:@selector(audioPlayer:nowPlayingChanged:previouslyPlaying:)])
		[player_.delegate audioPlayer:player_ nowPlayingChanged:nowPlaying previouslyPlaying:previouslyPlaying];
}

#if !TARGET_OS_IPHONE

// MARK: - Volume Control

float SFB::AudioPlayer::VolumeForChannel(AudioObjectPropertyElement channel) const noexcept
{
	AudioUnitParameterValue volume;
	const auto result = AudioUnitGetParameter(engine_.outputNode.audioUnit, kHALOutputParam_Volume, kAudioUnitScope_Global, channel, &volume);
	if(result != noErr) {
		os_log_error(log_, "AudioUnitGetParameter (kHALOutputParam_Volume, kAudioUnitScope_Global, %u) failed: %d '%{public}.4s'", channel, result, SFBCStringForOSType(result));
		return std::nanf("1");
	}

	return volume;
}

bool SFB::AudioPlayer::SetVolumeForChannel(float volume, AudioObjectPropertyElement channel, NSError **error) noexcept
{
	os_log_info(log_, "Setting volume for channel %u to %g", channel, volume);

	const auto result = AudioUnitSetParameter(engine_.outputNode.audioUnit, kHALOutputParam_Volume, kAudioUnitScope_Global, channel, volume, 0);
	if(result != noErr) {
		os_log_error(log_, "AudioUnitSetParameter (kHALOutputParam_Volume, kAudioUnitScope_Global, %u) failed: %d '%{public}.4s'", channel, result, SFBCStringForOSType(result));
		if(error)
			*error = [NSError errorWithDomain:NSOSStatusErrorDomain code:result userInfo:nil];
		return false;
	}

	return true;
}

// MARK: - Output Device

AUAudioObjectID SFB::AudioPlayer::OutputDeviceID() const noexcept
{
	return engine_.outputNode.AUAudioUnit.deviceID;
}

bool SFB::AudioPlayer::SetOutputDeviceID(AUAudioObjectID outputDeviceID, NSError **error) noexcept
{
	os_log_info(log_, "Setting output device to 0x%x", outputDeviceID);

	if(NSError *err = nil; ![engine_.outputNode.AUAudioUnit setDeviceID:outputDeviceID error:&err]) {
		os_log_error(log_, "Error setting output device: %{public}@", err);
		if(error)
			*error = err;
		return false;
	}

	return true;
}

#endif /* !TARGET_OS_IPHONE */

// MARK: - Debugging

void SFB::AudioPlayer::LogProcessingGraphDescription(os_log_t log, os_log_type_t type) const noexcept
{
	NSMutableString *string = [NSMutableString stringWithFormat:@"<AudioPlayer: %p> audio processing graph:\n", this];

	const auto playerNode = playerNode_.load(std::memory_order_acquire)->node_;
	const auto engine = engine_;

	AVAudioFormat *inputFormat = playerNode.renderingFormat;
	[string appendFormat:@"↓ rendering\n    %@\n", SFB::StringDescribingAVAudioFormat(inputFormat)];

	AVAudioFormat *outputFormat = [playerNode outputFormatForBus:0];
	if(![outputFormat isEqual:inputFormat])
		[string appendFormat:@"→ %@\n    %@\n", playerNode, SFB::StringDescribingAVAudioFormat(outputFormat)];
	else
		[string appendFormat:@"→ %@\n", playerNode];

	AVAudioConnectionPoint *connectionPoint = [[engine outputConnectionPointsForNode:playerNode outputBus:0] firstObject];
	while(connectionPoint.node != engine.mainMixerNode) {
		inputFormat = [connectionPoint.node inputFormatForBus:connectionPoint.bus];
		outputFormat = [connectionPoint.node outputFormatForBus:connectionPoint.bus];
		if(![outputFormat isEqual:inputFormat])
			[string appendFormat:@"→ %@\n    %@\n", connectionPoint.node, SFB::StringDescribingAVAudioFormat(outputFormat)];
		else
			[string appendFormat:@"→ %@\n", connectionPoint.node];

		connectionPoint = [[engine outputConnectionPointsForNode:connectionPoint.node outputBus:0] firstObject];
	}

	inputFormat = [engine.mainMixerNode inputFormatForBus:0];
	outputFormat = [engine.mainMixerNode outputFormatForBus:0];
	if(![outputFormat isEqual:inputFormat])
		[string appendFormat:@"→ %@\n    %@\n", engine.mainMixerNode, SFB::StringDescribingAVAudioFormat(outputFormat)];
	else
		[string appendFormat:@"→ %@\n", engine.mainMixerNode];

	inputFormat = [engine.outputNode inputFormatForBus:0];
	outputFormat = [engine.outputNode outputFormatForBus:0];
	if(![outputFormat isEqual:inputFormat])
		[string appendFormat:@"→ %@\n    %@]", engine.outputNode, SFB::StringDescribingAVAudioFormat(outputFormat)];
	else
		[string appendFormat:@"→ %@", engine.outputNode];

#if !TARGET_OS_IPHONE
	[string appendFormat:@"\n↓ \"%@\"", AudioDeviceName(engine.outputNode.AUAudioUnit)];
#endif /* !TARGET_OS_IPHONE */

	os_log_with_type(log, type, "%{public}@", string);
}

// MARK: - Decoder Queue

bool SFB::AudioPlayer::PushDecoderToInternalQueue(Decoder decoder) noexcept
{
	try {
		std::lock_guard lock(queueLock_);
		queuedDecoders_.push_back(decoder);
	} catch(const std::exception& e) {
		os_log_error(log_, "Error pushing %{public}@ to queuedDecoders_: %{public}s", decoder, e.what());
		return false;
	}

	os_log_info(log_, "Pushed %{public}@", decoder);

	return true;
}

SFB::AudioPlayer::Decoder SFB::AudioPlayer::PopDecoderFromInternalQueue() noexcept
{
	Decoder decoder = nil;
	std::lock_guard lock(queueLock_);
	if(!queuedDecoders_.empty()) {
		decoder = queuedDecoders_.front();
		queuedDecoders_.pop_front();
	}
	if(decoder)
		os_log_info(log_, "Popped %{public}@", decoder);
	return decoder;
}

void SFB::AudioPlayer::HandleAudioEngineConfigurationChange(AVAudioEngine *engine, NSDictionary *userInfo) noexcept
{
	if(engine != engine_) {
		os_log_fault(log_, "AVAudioEngineConfigurationChangeNotification received for incorrect AVAudioEngine instance");
		return;
	}

	// AVAudioEngine posts this notification from a dedicated queue
	os_log_debug(log_, "Received AVAudioEngineConfigurationChangeNotification");

	// AVAudioEngine stops itself when interrupted and there is no way to determine if the engine was
	// running before this notification was issued unless the state is cached
	const bool engineWasRunning = flags_.load(std::memory_order_acquire) & static_cast<unsigned int>(Flags::engineIsRunning);
	flags_.fetch_and(~static_cast<unsigned int>(Flags::engineIsRunning), std::memory_order_acq_rel);

	auto node = playerNode_.load(std::memory_order_acquire);

	// Attempt to preserve the playback state
	const auto playerNodeWasPlaying = node->IsPlaying();

	node->Pause();

<<<<<<< HEAD
	// Force an update of the audio processing graph
	if(!ConfigureProcessingGraphForFormat(node->RenderingFormat(), true)) {
		os_log_error(log_, "Unable to create audio processing graph for %{public}@", SFB::StringDescribingAVAudioFormat(node->RenderingFormat()));
=======
	// Update the audio processing graph
	const auto success = [&] {
		std::lock_guard lock{lock_};
		return ConfigureProcessingGraph(playerNode_->_node->RenderingFormat(), false);
	}();

	if(!success) {
		os_log_error(log_, "Unable to configure audio processing graph for %{public}@", SFB::StringDescribingAVAudioFormat(playerNode_->_node->RenderingFormat()));
>>>>>>> 08d0d2de
		// The graph is not in a working state
		if([player_.delegate respondsToSelector:@selector(audioPlayer:encounteredError:)]) {
			NSError *error = [NSError errorWithDomain:SFBAudioPlayerNodeErrorDomain code:SFBAudioPlayerNodeErrorCodeFormatNotSupported userInfo:nil];
			[player_.delegate audioPlayer:player_ encounteredError:error];
		}
		return;
	}

	// `ConfigureProcessingGraphForFormat()` may have swapped out the player node
	node = playerNode_.load(std::memory_order_acquire);

	// Restart AVAudioEngine if previously running
	if(engineWasRunning) {
		if(NSError *error = nil; ![engine_ startAndReturnError:&error]) {
			os_log_error(log_, "Error starting AVAudioEngine: %{public}@", error);
//			if([player_.delegate respondsToSelector:@selector(audioPlayer:encounteredError:)])
//				[player_.delegate audioPlayer:player_ encounteredError:error];
			return;
		}

		flags_.fetch_or(static_cast<unsigned int>(Flags::engineIsRunning), std::memory_order_acq_rel);

		// Restart the player node if needed
		if(playerNodeWasPlaying)
			node->Play();
	}

	const auto engineIsRunning = flags_.load(std::memory_order_acquire) & static_cast<unsigned int>(Flags::engineIsRunning);
	if((engineWasRunning != engineIsRunning || playerNodeWasPlaying != node->IsPlaying()) && [player_.delegate respondsToSelector:@selector(audioPlayer:playbackStateChanged:)])
		[player_.delegate audioPlayer:player_ playbackStateChanged:PlaybackState()];

	if([player_.delegate respondsToSelector:@selector(audioPlayerAVAudioEngineConfigurationChange:)])
		[player_.delegate audioPlayerAVAudioEngineConfigurationChange:player_];
}

#if TARGET_OS_IPHONE
void SFB::AudioPlayer::HandleAudioSessionInterruption(NSDictionary *userInfo) noexcept
{
	const auto interruptionType = [[userInfo objectForKey:AVAudioSessionInterruptionTypeKey] unsignedIntegerValue];
	switch(interruptionType) {
		case AVAudioSessionInterruptionTypeBegan:
			os_log_debug(log_, "Received AVAudioSessionInterruptionNotification (AVAudioSessionInterruptionTypeBegan)");
			Pause();
			break;

		case AVAudioSessionInterruptionTypeEnded:
			os_log_debug(log_, "Received AVAudioSessionInterruptionNotification (AVAudioSessionInterruptionTypeEnded)");

			// AVAudioEngine stops itself when AVAudioSessionInterruptionNotification is received
			// However, Flags::engineIsRunning indicates if the engine was running before the interruption
			if(flags_.load(std::memory_order_acquire) & static_cast<unsigned int>(Flags::engineIsRunning)) {
				flags_.fetch_and(~static_cast<unsigned int>(Flags::engineIsRunning), std::memory_order_acq_rel);
				if(NSError *error = nil; ![engine_ startAndReturnError:&error]) {
					os_log_error(log_, "Error starting AVAudioEngine: %{public}@", error);
					return;
				}
				flags_.fetch_or(static_cast<unsigned int>(Flags::engineIsRunning), std::memory_order_acq_rel);
			}
			break;

		default:
			os_log_error(log_, "Unknown value %lu for AVAudioSessionInterruptionTypeKey", static_cast<unsigned long>(interruptionType));
			break;
	}
}
#endif /* TARGET_OS_IPHONE */

SFBAudioPlayerNode * SFB::AudioPlayer::CreatePlayerNode(AVAudioFormat *format) noexcept
{
#if DEBUG
	assert(format != nil);
#endif /* DEBUG */

	SFBAudioPlayerNode *playerNode = [[SFBAudioPlayerNode alloc] initWithFormat:format];
	if(!playerNode) {
		os_log_error(log_, "Unable to create SFBAudioPlayerNode with format %{public}@", SFB::StringDescribingAVAudioFormat(format));
		return nil;
	}

	// Avoid keeping a strong reference to `playerNode` in the event notification blocks
	// to prevent a retain cycle. This is safe in this case because the AudioPlayerNode
	// destructor synchronously waits for all event notifications to complete so the blocks
	// will never be called with an invalid reference.
	const auto& node = *(playerNode->_node);

	playerNode->_node->decodingStartedBlock_ = ^(Decoder decoder){
		HandleDecodingStarted(node, decoder);
	};
	playerNode->_node->decodingCompleteBlock_ = ^(Decoder decoder){
		HandleDecodingComplete(node, decoder);
	};

	playerNode->_node->renderingWillStartBlock_ = ^(Decoder decoder, uint64_t hostTime){
		HandleRenderingWillStart(node, decoder, hostTime);
	};
	playerNode->_node->renderingDecoderWillChangeBlock_ = ^(Decoder decoder, Decoder nextDecoder, uint64_t hostTime) {
		HandleRenderingDecoderWillChange(node, decoder, nextDecoder, hostTime);
	};
	playerNode->_node->renderingWillCompleteBlock_ = ^(Decoder decoder, uint64_t hostTime){
		HandleRenderingWillComplete(node, decoder, hostTime);
	};

	playerNode->_node->decoderCanceledBlock_ = ^(Decoder decoder, AVAudioFramePosition framesRendered) {
		HandleDecoderCanceled(node, decoder, framesRendered);
	};

	playerNode->_node->asynchronousErrorBlock_ = ^(NSError *error) {
		HandleAsynchronousError(node, error);
	};

	return playerNode;
}

bool SFB::AudioPlayer::ConfigureForAndEnqueueDecoder(Decoder decoder, bool clearQueueAndReset, NSError **error) noexcept
{
#if DEBUG
	assert(decoder != nil);
	lock_.assert_owner();
#endif /* DEBUG */

	auto node = playerNode_.load(std::memory_order_acquire);

	// Attempt to preserve the playback state
	const bool engineWasRunning = flags_.load(std::memory_order_acquire) & static_cast<unsigned int>(Flags::engineIsRunning);
	const auto playerNodeWasPlaying = node->IsPlaying();

	// If the current player node doesn't support the decoder's format (required for gapless join),
	// reconfigure AVAudioEngine with a new SFBAudioPlayerNode with the correct format
<<<<<<< HEAD
	if(auto format = decoder.processingFormat; !node->SupportsFormat(format)) {
		if(!ConfigureProcessingGraphForFormat(format, false)) {
=======
	if(auto format = decoder.processingFormat; !playerNode_->_node->SupportsFormat(format)) {
		// AudioPlayerNode requires the standard format
		if(!format.isStandard) {
			AVAudioFormat *standardEquivalentFormat = [format standardEquivalent];
			if(!standardEquivalentFormat) {
				os_log_error(log_, "Unable to convert format %{public}@ to standard equivalent", SFB::StringDescribingAVAudioFormat(format));
				if(error)
					*error = [NSError errorWithDomain:SFBAudioPlayerNodeErrorDomain code:SFBAudioPlayerNodeErrorCodeFormatNotSupported userInfo:nil];
				return false;
			}
			format = standardEquivalentFormat;
		}

		if(!ConfigureProcessingGraph(format, true)) {
>>>>>>> 08d0d2de
			if(error)
				*error = [NSError errorWithDomain:SFBAudioPlayerNodeErrorDomain code:SFBAudioPlayerNodeErrorCodeFormatNotSupported userInfo:nil];
			SetNowPlaying(nil);
			return false;
		}

		// `ConfigureProcessingGraphForFormat()` may have swapped out the player node
		node = playerNode_.load(std::memory_order_acquire);
	}

	if(clearQueueAndReset)
		ClearInternalDecoderQueue();

<<<<<<< HEAD
	const auto success = node->EnqueueDecoder(decoder, clearQueueAndReset, error);

=======
>>>>>>> 08d0d2de
	// Failure is unlikely since the audio processing graph was reconfigured for the decoder's processing format
	if(!playerNode_->_node->EnqueueDecoder(decoder, clearQueueAndReset, error)) {
		SetNowPlaying(nil);
		return false;
	}

	// AVAudioEngine will be stopped if it was reconfigured
	// If it was previously running, restart it and the player node as appropriate
	if(engineWasRunning && !(flags_.load(std::memory_order_acquire) & static_cast<unsigned int>(Flags::engineIsRunning))) {
		if(NSError *err = nil; ![engine_ startAndReturnError:&err]) {
			os_log_error(log_, "Error starting AVAudioEngine: %{public}@", err);
			if(error)
				*error = err;
			return false;
		}

		flags_.fetch_or(static_cast<unsigned int>(Flags::engineIsRunning), std::memory_order_acq_rel);
		if(playerNodeWasPlaying)
			node->Play();
	}

#if DEBUG
	assert(static_cast<bool>(flags_.load(std::memory_order_acquire) & static_cast<unsigned int>(Flags::engineIsRunning)) == engineWasRunning && "Incorrect audio engine state in ConfigureForAndEnqueueDecoder()");
	assert(node->IsPlaying() == playerNodeWasPlaying && "Incorrect player node state in ConfigureForAndEnqueueDecoder()");
#endif /* DEBUG */

	return true;
}

bool SFB::AudioPlayer::ConfigureProcessingGraph(AVAudioFormat *format, bool replacePlayerNode) noexcept
{
#if DEBUG
	assert(format != nil);
	assert(format.isStandard);
	assert(replacePlayerNode || [format isEqual:playerNode_->_node->RenderingFormat()]);
	lock_.assert_owner();
#endif /* DEBUG */

<<<<<<< HEAD
	// AudioPlayerNode requires the standard format
	if(!format.isStandard) {
		AVAudioFormat *standardEquivalentFormat = [format standardEquivalent];
		if(!standardEquivalentFormat) {
			os_log_error(log_, "Unable to convert format %{public}@ to standard equivalent", SFB::StringDescribingAVAudioFormat(format));
			return false;
		}
		format = standardEquivalentFormat;
	}

	const auto currentNode = playerNode_.load(std::memory_order_acquire);

	const auto formatsEqual = [format isEqual:currentNode->RenderingFormat()];
	if(formatsEqual && !forceUpdate)
		return true;
=======
	SFBAudioPlayerNode *playerNode = nil;
	if(replacePlayerNode && !(playerNode = CreatePlayerNode(format)))
		return false;
>>>>>>> 08d0d2de

	// Even if the engine isn't running, call stop to force release of any render resources
	// Empirically this is necessary when transitioning between formats with different
	// channel counts, although it seems that it shouldn't be
	[engine_ stop];
	flags_.fetch_and(~static_cast<unsigned int>(Flags::engineIsRunning), std::memory_order_acq_rel);

	if(currentNode->IsPlaying())
		currentNode->Stop();

<<<<<<< HEAD
	// Avoid creating a new AudioPlayerNode if not necessary
	SFBAudioPlayerNode *newPlayerNode = nil;
	if(!formatsEqual && !(newPlayerNode = CreatePlayerNode(format)))
		return false;

=======
>>>>>>> 08d0d2de
	AVAudioOutputNode *outputNode = engine_.outputNode;
	AVAudioMixerNode *mixerNode = engine_.mainMixerNode;

	// This class requires that the main mixer node be connected to the output node
	assert([engine_ inputConnectionPointForNode:outputNode inputBus:0].node == mixerNode && "Illegal AVAudioEngine configuration");

	AVAudioFormat *outputNodeOutputFormat = [outputNode outputFormatForBus:0];
	AVAudioFormat *mixerNodeOutputFormat = [mixerNode outputFormatForBus:0];

	const auto outputFormatsMismatch = outputNodeOutputFormat.channelCount != mixerNodeOutputFormat.channelCount || outputNodeOutputFormat.sampleRate != mixerNodeOutputFormat.sampleRate;
	if(outputFormatsMismatch) {
		os_log_debug(log_,
					 "Mismatch between output formats for main mixer and output nodes:\n    mainMixerNode: %{public}@\n       outputNode: %{public}@",
					 SFB::StringDescribingAVAudioFormat(mixerNodeOutputFormat),
					 SFB::StringDescribingAVAudioFormat(outputNodeOutputFormat));

		[engine_ disconnectNodeInput:outputNode bus:0];

		// Reconnect the mixer and output nodes using the output node's output format
		[engine_ connect:mixerNode to:outputNode format:outputNodeOutputFormat];
	}

	if(newPlayerNode) {
		// AVAudioEngine uses a recursive mutex to protect its state. There is a possible deadlock
		// between the call to -detachNode: below and the audio player node's decoding thread
		// (which may make calls to -isRunning) when the player node's destructor waits for the
		// thread to finish executing.
		//
		// To avoid the deadlock store a strong reference to the player node which
		// will be deallocated after the node is detached.
		SFBAudioPlayerNode *playerNodeToDealloc = currentNode->node_;

		AVAudioConnectionPoint *playerNodeOutputConnectionPoint = [[engine_ outputConnectionPointsForNode:currentNode->node_ outputBus:0] firstObject];
		[engine_ detachNode:currentNode->node_];

		[engine_ attachNode:newPlayerNode];
		playerNode_.store(newPlayerNode->_node.get(), std::memory_order_release);

		// When an audio player node is deallocated the destructor synchronously waits
		// for decoder cancelation (if there is an active decoder) and then for any
		// final events to be processed and event notification blocks called.
		// The potential therefore exists to block the calling thread for a perceptible amount
		// of time, especially if the block calls take longer than ideal.
		//
		// Assuming there are no external references to the audio player node,
		// setting it to nil here sends -dealloc
		playerNodeToDealloc = nil;

		// Reconnect the player node to the next node in the processing chain
		// This is the mixer node in the default configuration, but additional nodes may
		// have been inserted between the player and mixer nodes. In this case allow the delegate
		// to make any necessary adjustments based on the format change if desired.
		if(playerNodeOutputConnectionPoint && playerNodeOutputConnectionPoint.node != mixerNode) {
			if([player_.delegate respondsToSelector:@selector(audioPlayer:reconfigureProcessingGraph:withFormat:)]) {
				AVAudioNode *node = [player_.delegate audioPlayer:player_ reconfigureProcessingGraph:engine_ withFormat:format];
				// Ensure the delegate returned a valid node
				assert(node != nil && "nil AVAudioNode returned by -audioPlayer:reconfigureProcessingGraph:withFormat:");
				[engine_ connect:newPlayerNode to:node format:format];
			} else
				[engine_ connect:newPlayerNode to:playerNodeOutputConnectionPoint.node format:format];
		} else
			[engine_ connect:newPlayerNode to:mixerNode format:format];
	}

	// AVAudioMixerNode handles sample rate conversion, but it may require input buffer sizes
	// (maximum frames per slice) greater than the default for AVAudioSourceNode (1156).
	//
	// For high sample rates, the sample rate conversion can require more rendered frames than are available by default.
	// For example, 192 KHz audio converted to 44.1 HHz requires approximately (192 / 44.1) * 512 = 2229 frames
	// So if the input and output sample rates on the mixer don't match, adjust
	// kAudioUnitProperty_MaximumFramesPerSlice to ensure enough audio data is passed per render cycle
	// See http://lists.apple.com/archives/coreaudio-api/2009/Oct/msg00150.html
	if(format.sampleRate > outputNodeOutputFormat.sampleRate) {
		os_log_debug(log_, "AVAudioMixerNode input sample rate (%g Hz) and output sample rate (%g Hz) don't match", format.sampleRate, outputNodeOutputFormat.sampleRate);

		// 512 is the nominal "standard" value for kAudioUnitProperty_MaximumFramesPerSlice
		const double ratio = format.sampleRate / outputNodeOutputFormat.sampleRate;
		const auto maximumFramesToRender = static_cast<AUAudioFrameCount>(std::ceil(512 * ratio));

		if(auto audioUnit = playerNode_.load(std::memory_order_acquire)->node_.AUAudioUnit; audioUnit.maximumFramesToRender < maximumFramesToRender) {
			const auto renderResourcesAllocated = audioUnit.renderResourcesAllocated;
			if(renderResourcesAllocated)
				[audioUnit deallocateRenderResources];

			os_log_debug(log_, "Adjusting SFBAudioPlayerNode's maximumFramesToRender to %u", maximumFramesToRender);
			audioUnit.maximumFramesToRender = maximumFramesToRender;

			NSError *error;
			if(renderResourcesAllocated && ![audioUnit allocateRenderResourcesAndReturnError:&error])
				os_log_error(log_, "Error allocating AUAudioUnit render resources for SFBAudioPlayerNode: %{public}@", error);
		}
	}

#if DEBUG
	LogProcessingGraphDescription(log_, OS_LOG_TYPE_DEBUG);
#endif /* DEBUG */

	[engine_ prepare];
	return true;
}

void SFB::AudioPlayer::HandleDecodingStarted(const AudioPlayerNode& node, Decoder decoder) noexcept
{
	if(playerNode_.load(std::memory_order_acquire) != &node) {
		os_log_debug(log_, "Ignoring stale decoding started notification from <AudioPlayerNode: %p>", &node);
		return;
	}

	if([player_.delegate respondsToSelector:@selector(audioPlayer:decodingStarted:)])
		[player_.delegate audioPlayer:player_ decodingStarted:decoder];

	if(const auto flags = flags_.load(std::memory_order_acquire); (flags & static_cast<unsigned int>(Flags::havePendingDecoder)) && !((flags & static_cast<unsigned int>(Flags::engineIsRunning)) && node.IsPlaying()) && node.CurrentDecoder() == decoder) {
		flags_.fetch_or(static_cast<unsigned int>(Flags::pendingDecoderBecameActive), std::memory_order_acq_rel);
		SetNowPlaying(decoder);
	}
	flags_.fetch_and(~static_cast<unsigned int>(Flags::havePendingDecoder), std::memory_order_acq_rel);
}

void SFB::AudioPlayer::HandleDecodingComplete(const AudioPlayerNode& node, Decoder decoder) noexcept
{
	if(playerNode_.load(std::memory_order_acquire) != &node) {
		os_log_debug(log_, "Ignoring stale decoding complete notification from <AudioPlayerNode: %p>", &node);
		return;
	}

	if([player_.delegate respondsToSelector:@selector(audioPlayer:decodingComplete:)])
		[player_.delegate audioPlayer:player_ decodingComplete:decoder];
}

void SFB::AudioPlayer::HandleRenderingWillStart(const AudioPlayerNode& node, Decoder decoder, uint64_t hostTime) noexcept
{
	if(playerNode_.load(std::memory_order_acquire) != &node) {
		os_log_debug(log_, "Ignoring stale rendering will start notification from <AudioPlayerNode: %p>", &node);
		return;
	}

	// Schedule the rendering started notification at the expected host time
	dispatch_after(hostTime, eventQueue_, ^{
		if(playerNode_.load(std::memory_order_acquire) != &node) {
			os_log_debug(log_, "Ignoring stale rendering started notification from <AudioPlayerNode: %p>", &node);
			return;
		}

		if(NSNumber *isCanceled = objc_getAssociatedObject(decoder, &_decoderIsCanceledKey); isCanceled.boolValue) {
			os_log_debug(log_, "%{public}@ canceled after rendering will start notification", decoder);
			return;
		}

#if DEBUG
		const auto now = SFB::GetCurrentHostTime();
		const auto delta = SFB::ConvertAbsoluteHostTimeDeltaToNanoseconds(hostTime, now);
		const auto tolerance = static_cast<uint64_t>(1e9 / node.RenderingFormat().sampleRate);
		if(delta > tolerance)
			os_log_debug(log_, "Rendering started notification arrived %.2f msec %s", static_cast<double>(delta) / 1e6, now > hostTime ? "late" : "early");
#endif /* DEBUG */

		if(!(flags_.load(std::memory_order_acquire) & static_cast<unsigned int>(Flags::pendingDecoderBecameActive)))
			SetNowPlaying(decoder);
		flags_.fetch_and(~static_cast<unsigned int>(Flags::pendingDecoderBecameActive), std::memory_order_acq_rel);

		if([player_.delegate respondsToSelector:@selector(audioPlayer:renderingStarted:)])
			[player_.delegate audioPlayer:player_ renderingStarted:decoder];
	});

	if([player_.delegate respondsToSelector:@selector(audioPlayer:renderingWillStart:atHostTime:)])
		[player_.delegate audioPlayer:player_ renderingWillStart:decoder atHostTime:hostTime];
}

void SFB::AudioPlayer::HandleRenderingDecoderWillChange(const AudioPlayerNode& node, Decoder decoder, Decoder nextDecoder, uint64_t hostTime) noexcept
{
	if(playerNode_.load(std::memory_order_acquire) != &node) {
		os_log_debug(log_, "Ignoring stale rendering decoder will change notification from <AudioPlayerNode: %p>", &node);
		return;
	}

	// Schedule the rendering decoder changed notification at the expected host time
	dispatch_after(hostTime, eventQueue_, ^{
		if(playerNode_.load(std::memory_order_acquire) != &node) {
			os_log_debug(log_, "Ignoring stale rendering decoder changed notification from <AudioPlayerNode: %p>", &node);
			return;
		}

		if(NSNumber *isCanceled = objc_getAssociatedObject(decoder, &_decoderIsCanceledKey); isCanceled.boolValue) {
			os_log_debug(log_, "%{public}@ canceled after rendering decoder will change notification", decoder);
			return;
		}

		if(NSNumber *isCanceled = objc_getAssociatedObject(nextDecoder, &_decoderIsCanceledKey); isCanceled.boolValue) {
			os_log_debug(log_, "%{public}@ canceled after rendering decoder will change notification", nextDecoder);
			return;
		}

#if DEBUG
		const auto now = SFB::GetCurrentHostTime();
		const auto delta = SFB::ConvertAbsoluteHostTimeDeltaToNanoseconds(hostTime, now);
		const auto tolerance = static_cast<uint64_t>(1e9 / node.RenderingFormat().sampleRate);
		if(delta > tolerance)
			os_log_debug(log_, "Rendering decoder changed notification arrived %.2f msec %s", static_cast<double>(delta) / 1e6, now > hostTime ? "late" : "early");
#endif /* DEBUG */

		if([player_.delegate respondsToSelector:@selector(audioPlayer:renderingComplete:)])
			[player_.delegate audioPlayer:player_ renderingComplete:decoder];

		SetNowPlaying(nextDecoder);

		if([player_.delegate respondsToSelector:@selector(audioPlayer:renderingStarted:)])
			[player_.delegate audioPlayer:player_ renderingStarted:nextDecoder];
	});

	if([player_.delegate respondsToSelector:@selector(audioPlayer:renderingWillComplete:atHostTime:)])
		[player_.delegate audioPlayer:player_ renderingWillComplete:decoder atHostTime:hostTime];

	if([player_.delegate respondsToSelector:@selector(audioPlayer:renderingWillStart:atHostTime:)])
		[player_.delegate audioPlayer:player_ renderingWillStart:nextDecoder atHostTime:hostTime];
}

void SFB::AudioPlayer::HandleRenderingWillComplete(const AudioPlayerNode& node, Decoder _Nonnull decoder, uint64_t hostTime) noexcept
{
	if(playerNode_.load(std::memory_order_acquire) != &node) {
		os_log_debug(log_, "Ignoring stale rendering will complete notification from <AudioPlayerNode: %p>", &node);
		return;
	}

	// Schedule the rendering completed notification at the expected host time
	dispatch_after(hostTime, eventQueue_, ^{
		if(playerNode_.load(std::memory_order_acquire) != &node) {
			os_log_debug(log_, "Ignoring stale rendering complete notification from <AudioPlayerNode: %p>", &node);
			return;
		}

		if(NSNumber *isCanceled = objc_getAssociatedObject(decoder, &_decoderIsCanceledKey); isCanceled.boolValue) {
			os_log_debug(log_, "%{public}@ canceled after rendering will complete notification", decoder);
			return;
		}

#if DEBUG
		const auto now = SFB::GetCurrentHostTime();
		const auto delta = SFB::ConvertAbsoluteHostTimeDeltaToNanoseconds(hostTime, now);
		const auto tolerance = static_cast<uint64_t>(1e9 / node.RenderingFormat().sampleRate);
		if(delta > tolerance)
			os_log_debug(log_, "Rendering complete notification arrived %.2f msec %s", static_cast<double>(delta) / 1e6, now > hostTime ? "late" : "early");
#endif /* DEBUG */

		if([player_.delegate respondsToSelector:@selector(audioPlayer:renderingComplete:)])
			[player_.delegate audioPlayer:player_ renderingComplete:decoder];

		if(flags_.load(std::memory_order_acquire) & static_cast<unsigned int>(Flags::havePendingDecoder))
			return;

		// Dequeue the next decoder
		if(Decoder decoder = PopDecoderFromInternalQueue(); decoder) {
			NSError *error = nil;
			const auto success = [&] {
				std::lock_guard lock{lock_};
				return ConfigureForAndEnqueueDecoder(decoder, false, &error);
			}();

			if(!success) {
				if(error && [player_.delegate respondsToSelector:@selector(audioPlayer:encounteredError:)])
					[player_.delegate audioPlayer:player_ encounteredError:error];
			}
		} else {
			// End of audio
#if DEBUG
			os_log_debug(log_, "End of audio reached");
#endif /* DEBUG */

			SetNowPlaying(nil);

			if([player_.delegate respondsToSelector:@selector(audioPlayerEndOfAudio:)])
				[player_.delegate audioPlayerEndOfAudio:player_];
			else
				Stop();
		}
	});

	if([player_.delegate respondsToSelector:@selector(audioPlayer:renderingWillComplete:atHostTime:)])
		[player_.delegate audioPlayer:player_ renderingWillComplete:decoder atHostTime:hostTime];
}

void SFB::AudioPlayer::HandleDecoderCanceled(const AudioPlayerNode& node, Decoder decoder, AVAudioFramePosition framesRendered) noexcept
{
	// Mark the decoder as canceled for any scheduled render notifications
	objc_setAssociatedObject(decoder, &_decoderIsCanceledKey, @YES, OBJC_ASSOCIATION_RETAIN_NONATOMIC);

	if([player_.delegate respondsToSelector:@selector(audioPlayer:decoderCanceled:framesRendered:)])
		[player_.delegate audioPlayer:player_ decoderCanceled:decoder framesRendered:framesRendered];

	if(playerNode_.load(std::memory_order_acquire) == &node) {
		flags_.fetch_and(~static_cast<unsigned int>(Flags::pendingDecoderBecameActive), std::memory_order_acq_rel);
		if(const auto flags = flags_.load(std::memory_order_acquire); !(flags & static_cast<unsigned int>(Flags::havePendingDecoder)) && !(flags & static_cast<unsigned int>(Flags::engineIsRunning)))
			SetNowPlaying(nil);
	}
}

void SFB::AudioPlayer::HandleAsynchronousError(const AudioPlayerNode& node, NSError *error) noexcept
{
	if(playerNode_.load(std::memory_order_acquire) != &node) {
		os_log_debug(log_, "Ignoring stale asynchronous error notification from <AudioPlayerNode: %p>", &node);
		return;
	}

	if([player_.delegate respondsToSelector:@selector(audioPlayer:encounteredError:)])
		[player_.delegate audioPlayer:player_ encounteredError:error];
}<|MERGE_RESOLUTION|>--- conflicted
+++ resolved
@@ -487,20 +487,14 @@
 
 	node->Pause();
 
-<<<<<<< HEAD
-	// Force an update of the audio processing graph
-	if(!ConfigureProcessingGraphForFormat(node->RenderingFormat(), true)) {
-		os_log_error(log_, "Unable to create audio processing graph for %{public}@", SFB::StringDescribingAVAudioFormat(node->RenderingFormat()));
-=======
 	// Update the audio processing graph
 	const auto success = [&] {
 		std::lock_guard lock{lock_};
-		return ConfigureProcessingGraph(playerNode_->_node->RenderingFormat(), false);
+		return ConfigureProcessingGraph(node->RenderingFormat(), false);
 	}();
 
 	if(!success) {
-		os_log_error(log_, "Unable to configure audio processing graph for %{public}@", SFB::StringDescribingAVAudioFormat(playerNode_->_node->RenderingFormat()));
->>>>>>> 08d0d2de
+		os_log_error(log_, "Unable to configure audio processing graph for %{public}@", SFB::StringDescribingAVAudioFormat(node->RenderingFormat()));
 		// The graph is not in a working state
 		if([player_.delegate respondsToSelector:@selector(audioPlayer:encounteredError:)]) {
 			NSError *error = [NSError errorWithDomain:SFBAudioPlayerNodeErrorDomain code:SFBAudioPlayerNodeErrorCodeFormatNotSupported userInfo:nil];
@@ -629,11 +623,7 @@
 
 	// If the current player node doesn't support the decoder's format (required for gapless join),
 	// reconfigure AVAudioEngine with a new SFBAudioPlayerNode with the correct format
-<<<<<<< HEAD
 	if(auto format = decoder.processingFormat; !node->SupportsFormat(format)) {
-		if(!ConfigureProcessingGraphForFormat(format, false)) {
-=======
-	if(auto format = decoder.processingFormat; !playerNode_->_node->SupportsFormat(format)) {
 		// AudioPlayerNode requires the standard format
 		if(!format.isStandard) {
 			AVAudioFormat *standardEquivalentFormat = [format standardEquivalent];
@@ -647,7 +637,6 @@
 		}
 
 		if(!ConfigureProcessingGraph(format, true)) {
->>>>>>> 08d0d2de
 			if(error)
 				*error = [NSError errorWithDomain:SFBAudioPlayerNodeErrorDomain code:SFBAudioPlayerNodeErrorCodeFormatNotSupported userInfo:nil];
 			SetNowPlaying(nil);
@@ -661,13 +650,8 @@
 	if(clearQueueAndReset)
 		ClearInternalDecoderQueue();
 
-<<<<<<< HEAD
-	const auto success = node->EnqueueDecoder(decoder, clearQueueAndReset, error);
-
-=======
->>>>>>> 08d0d2de
 	// Failure is unlikely since the audio processing graph was reconfigured for the decoder's processing format
-	if(!playerNode_->_node->EnqueueDecoder(decoder, clearQueueAndReset, error)) {
+	if(!node->EnqueueDecoder(decoder, clearQueueAndReset, error)) {
 		SetNowPlaying(nil);
 		return false;
 	}
@@ -697,34 +681,18 @@
 
 bool SFB::AudioPlayer::ConfigureProcessingGraph(AVAudioFormat *format, bool replacePlayerNode) noexcept
 {
+	const auto currentNode = playerNode_.load(std::memory_order_acquire);
+
 #if DEBUG
 	assert(format != nil);
 	assert(format.isStandard);
-	assert(replacePlayerNode || [format isEqual:playerNode_->_node->RenderingFormat()]);
+	assert(replacePlayerNode || [format isEqual:currentNode->RenderingFormat()]);
 	lock_.assert_owner();
 #endif /* DEBUG */
 
-<<<<<<< HEAD
-	// AudioPlayerNode requires the standard format
-	if(!format.isStandard) {
-		AVAudioFormat *standardEquivalentFormat = [format standardEquivalent];
-		if(!standardEquivalentFormat) {
-			os_log_error(log_, "Unable to convert format %{public}@ to standard equivalent", SFB::StringDescribingAVAudioFormat(format));
-			return false;
-		}
-		format = standardEquivalentFormat;
-	}
-
-	const auto currentNode = playerNode_.load(std::memory_order_acquire);
-
-	const auto formatsEqual = [format isEqual:currentNode->RenderingFormat()];
-	if(formatsEqual && !forceUpdate)
-		return true;
-=======
-	SFBAudioPlayerNode *playerNode = nil;
-	if(replacePlayerNode && !(playerNode = CreatePlayerNode(format)))
+	SFBAudioPlayerNode *newPlayerNode = nil;
+	if(replacePlayerNode && !(newPlayerNode = CreatePlayerNode(format)))
 		return false;
->>>>>>> 08d0d2de
 
 	// Even if the engine isn't running, call stop to force release of any render resources
 	// Empirically this is necessary when transitioning between formats with different
@@ -735,14 +703,6 @@
 	if(currentNode->IsPlaying())
 		currentNode->Stop();
 
-<<<<<<< HEAD
-	// Avoid creating a new AudioPlayerNode if not necessary
-	SFBAudioPlayerNode *newPlayerNode = nil;
-	if(!formatsEqual && !(newPlayerNode = CreatePlayerNode(format)))
-		return false;
-
-=======
->>>>>>> 08d0d2de
 	AVAudioOutputNode *outputNode = engine_.outputNode;
 	AVAudioMixerNode *mixerNode = engine_.mainMixerNode;
 

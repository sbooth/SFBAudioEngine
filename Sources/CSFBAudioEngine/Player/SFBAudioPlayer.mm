//
// Copyright (c) 2006-2024 Stephen F. Booth <me@sbooth.org>
// Part of https://github.com/sbooth/SFBAudioEngine
// MIT license
//

#import <atomic>
#import <cmath>
#import <mutex>
#import <queue>

#import <AVAudioFormat+SFBFormatTransformation.h>

#import <SFBUnfairLock.hpp>

#import "SFBAudioPlayer.h"

#import "SFBAudioDecoder.h"
#import "SFBCStringForOSType.h"
#import "SFBStringDescribingAVAudioFormat.h"
#import "SFBTimeUtilities.hpp"

namespace {

using DecoderQueue = std::queue<id <SFBPCMDecoding>>;
os_log_t _audioPlayerLog = os_log_create("org.sbooth.AudioEngine", "AudioPlayer");

enum eAudioPlayerFlags : unsigned int {
	eAudioPlayerFlagRenderingImminent				= 1u << 0,
	eAudioPlayerFlagHavePendingDecoder				= 1u << 1,
	eAudioPlayerFlagPendingDecoderBecameActive		= 1u << 2,
};

#if DEBUG && !TARGET_OS_IPHONE
/// Returns the name of `audioUnit.deviceID`
///
/// This is the value of `kAudioObjectPropertyName` in the output scope on the main element
NSString * AudioDeviceName(AUAudioUnit * _Nonnull audioUnit) noexcept
{
	NSCParameterAssert(audioUnit != nil);

	AudioObjectPropertyAddress address = {
		.mSelector = kAudioObjectPropertyName,
		.mScope = kAudioObjectPropertyScopeOutput,
		.mElement = kAudioObjectPropertyElementMain
	};
	CFStringRef name = nullptr;
	UInt32 dataSize = sizeof(name);
	OSStatus result = AudioObjectGetPropertyData(audioUnit.deviceID, &address, 0, nullptr, &dataSize, &name);
	if(result != noErr) {
		os_log_error(_audioPlayerLog, "AudioObjectGetPropertyData (kAudioObjectPropertyName) failed: %d", result);
		return nil;
	}
	return (__bridge_transfer NSString *)name;
}
#endif /* DEBUG && !TARGET_OS_IPHONE */

} // namespace

@interface SFBAudioPlayer ()
{
@private
	/// The underlying `AVAudioEngine` instance
	AVAudioEngine 			*_engine;
	/// The dispatch queue used to access `_engine`
	dispatch_queue_t		_engineQueue;
	/// Cached value of `_engine`.isRunning
	std::atomic_bool		_engineIsRunning;
	/// The player driving the audio processing graph
	SFBAudioPlayerNode		*_playerNode;
	/// The lock used to protect access to `_queuedDecoders`
	SFB::UnfairLock			_queueLock;
	/// Decoders enqueued for non-gapless playback
	DecoderQueue 			_queuedDecoders;
	/// The lock used to protect access to `_nowPlaying`
	SFB::UnfairLock			_nowPlayingLock;
	/// The currently rendering decoder
	id <SFBPCMDecoding> 	_nowPlaying;
	/// Flags
	std::atomic_uint		_flags;
}
/// Returns true if the internal queue of decoders is empty
- (BOOL)internalDecoderQueueIsEmpty;
/// Removes all decoders from the internal decoder queue
- (void)clearInternalDecoderQueue;
/// Inserts `decoder` at the end of the internal decoder queue
- (void)pushDecoderToInternalQueue:(id <SFBPCMDecoding>)decoder;
/// Removes and returns the first decoder from the internal decoder queue
- (nullable id <SFBPCMDecoding>)popDecoderFromInternalQueue;
/// Called to process `AVAudioEngineConfigurationChangeNotification`
- (void)handleAudioEngineConfigurationChange:(NSNotification *)notification;
#if TARGET_OS_IPHONE
/// Called to process `AVAudioSessionInterruptionNotification`
- (void)handleAudioSessionInterruption:(NSNotification *)notification;
#endif
/// Configures the player to render audio from `decoder` and enqueues `decoder` on the player node
/// - parameter forImmediatePlayback: If `YES` the internal decoder queue is cleared and the player node is reset
/// - parameter error: An optional pointer to an `NSError` object to receive error information
/// - returns: `YES` if the player was successfully configured
- (BOOL)configureForAndEnqueueDecoder:(nonnull id <SFBPCMDecoding>)decoder forImmediatePlayback:(BOOL)forImmediatePlayback error:(NSError **)error;
/// Configures the audio processing graph for playback of audio with `format`, replacing the audio player node if necessary
///
/// This method does nothing if the current rendering format is equal to `format`
/// - important: This stops the audio engine if reconfiguration is necessary
/// - parameter format: The desired audio format
/// - parameter forceUpdate: Whether the graph should be rebuilt even if the current rendering format is equal to `format`
/// - returns: `YES` if the processing graph was successfully configured
- (BOOL)configureProcessingGraphForFormat:(nonnull AVAudioFormat *)format forceUpdate:(BOOL)forceUpdate;
@end

@implementation SFBAudioPlayer

- (instancetype)init
{
	if((self = [super init])) {
		_engineQueue = dispatch_queue_create("org.sbooth.AudioEngine.AudioPlayer.AVAudioEngineIsolationQueue", DISPATCH_QUEUE_SERIAL);
		if(!_engineQueue) {
			os_log_error(_audioPlayerLog, "Unable to create AVAudioEngine isolation dispatch queue: dispatch_queue_create failed");
			return nil;
		}

		// Create the audio processing graph
		_engine = [[AVAudioEngine alloc] init];
		if(![self configureProcessingGraphForFormat:[[AVAudioFormat alloc] initStandardFormatWithSampleRate:44100 channels:2] forceUpdate:NO]) {
			os_log_error(_audioPlayerLog, "Unable to create audio processing graph for 44.1 kHz stereo");
			return nil;
		}

		// Register for configuration change notifications
		[[NSNotificationCenter defaultCenter] addObserver:self selector:@selector(handleAudioEngineConfigurationChange:) name:AVAudioEngineConfigurationChangeNotification object:_engine];

#if TARGET_OS_IPHONE
		// Register for audio session interruption notifications
		[[NSNotificationCenter defaultCenter] addObserver:self selector:@selector(handleAudioSessionInterruption:) name:AVAudioSessionInterruptionNotification object:[AVAudioSession sharedInstance]];
#endif
	}
	return self;
}

#pragma mark - Playlist Management

- (BOOL)playURL:(NSURL *)url error:(NSError **)error
{
	NSParameterAssert(url != nil);

	if(![self enqueueURL:url forImmediatePlayback:YES error:error])
		return NO;
	return [self playReturningError:error];
}

- (BOOL)playDecoder:(id <SFBPCMDecoding>)decoder error:(NSError **)error
{
	NSParameterAssert(decoder != nil);

	if(![self enqueueDecoder:decoder forImmediatePlayback:YES error:error])
		return NO;
	return [self playReturningError:error];
}

- (BOOL)enqueueURL:(NSURL *)url error:(NSError **)error
{
	NSParameterAssert(url != nil);

	return [self enqueueURL:url forImmediatePlayback:NO error:error];
}

- (BOOL)enqueueURL:(NSURL *)url forImmediatePlayback:(BOOL)forImmediatePlayback error:(NSError **)error
{
	NSParameterAssert(url != nil);

	SFBAudioDecoder *decoder = [[SFBAudioDecoder alloc] initWithURL:url error:error];
	if(!decoder)
		return NO;
	return [self enqueueDecoder:decoder forImmediatePlayback:forImmediatePlayback error:error];
}

- (BOOL)enqueueDecoder:(id <SFBPCMDecoding>)decoder error:(NSError **)error
{
	NSParameterAssert(decoder != nil);

	return [self enqueueDecoder:decoder forImmediatePlayback:NO error:error];
}

- (BOOL)enqueueDecoder:(id <SFBPCMDecoding>)decoder forImmediatePlayback:(BOOL)forImmediatePlayback error:(NSError **)error
{
	NSParameterAssert(decoder != nil);

	// Open the decoder if necessary
	if(!decoder.isOpen && ![decoder openReturningError:error])
		return NO;

	// Reconfigure the audio processing graph for the decoder's processing format if requested
	if(forImmediatePlayback)
		return [self configureForAndEnqueueDecoder:decoder forImmediatePlayback:YES error:error];
	// To preserve the order of enqueued decoders, when the internal queue is not empty
	// enqueue all decoders there regardless of format compability with _playerNode
	// This prevents incorrect playback order arising from the scenario where
	// decoders A and AA have formats supported by _playerNode and decoder B does not;
	// bypassing the internal queue for supported formats when enqueueing A, B, AA
	// would result in playback order A, AA, B
	else if(self.internalDecoderQueueIsEmpty && [_playerNode supportsFormat:decoder.processingFormat]) {
		// Enqueuing is expected to succeed since the formats are compatible
		return [_playerNode enqueueDecoder:decoder error:error];
	}
	// If the internal queue is not empty or _playerNode doesn't support
	// the decoder's processing format add the decoder to our internal queue
	else {
		[self pushDecoderToInternalQueue:decoder];
		return YES;
	}
}

- (BOOL)formatWillBeGaplessIfEnqueued:(AVAudioFormat *)format
{
	NSParameterAssert(format != nil);
	return [_playerNode supportsFormat:format];
}

- (void)clearQueue
{
	[_playerNode clearQueue];
	[self clearInternalDecoderQueue];
}

- (BOOL)queueIsEmpty
{
	return _playerNode.queueIsEmpty && self.internalDecoderQueueIsEmpty;
}

#pragma mark - Playback Control

- (BOOL)playReturningError:(NSError **)error
{
	if(self.isPlaying)
		return YES;

	__block NSError *err = nil;
	dispatch_async_and_wait(_engineQueue, ^{
		_engineIsRunning = [_engine startAndReturnError:&err];
		if(_engineIsRunning)
			[_playerNode play];
	});

	if(!_engineIsRunning) {
		os_log_error(_audioPlayerLog, "Error starting AVAudioEngine: %{public}@", err);
		if(error)
			*error = err;
		return NO;
	}

#if DEBUG
	NSAssert(self.playbackState == SFBAudioPlayerPlaybackStatePlaying, @"Incorrect playback state in -playReturningError:");
#endif

	if([_delegate respondsToSelector:@selector(audioPlayer:playbackStateChanged:)])
		[_delegate audioPlayer:self playbackStateChanged:SFBAudioPlayerPlaybackStatePlaying];

	return YES;
}

- (void)pause
{
	if(!self.isPlaying)
		return;

	[_playerNode pause];

#if DEBUG
	NSAssert(self.playbackState == SFBAudioPlayerPlaybackStatePaused, @"Incorrect playback state in -pause");
#endif

	if([_delegate respondsToSelector:@selector(audioPlayer:playbackStateChanged:)])
		[_delegate audioPlayer:self playbackStateChanged:SFBAudioPlayerPlaybackStatePaused];
}

- (void)resume
{
	if(!self.isPaused)
		return;

	[_playerNode play];

#if DEBUG
	NSAssert(self.playbackState == SFBAudioPlayerPlaybackStatePlaying, @"Incorrect playback state in -resume");
#endif

	if([_delegate respondsToSelector:@selector(audioPlayer:playbackStateChanged:)])
		[_delegate audioPlayer:self playbackStateChanged:SFBAudioPlayerPlaybackStatePlaying];
}

- (void)stop
{
	if(self.isStopped)
		return;

	dispatch_async_and_wait(_engineQueue, ^{
		[_engine stop];
		_engineIsRunning = false;
		[_playerNode stop];
	});

	[self clearInternalDecoderQueue];

#if DEBUG
	NSAssert(self.playbackState == SFBAudioPlayerPlaybackStateStopped, @"Incorrect playback state in -stop");
#endif

	if([_delegate respondsToSelector:@selector(audioPlayer:playbackStateChanged:)])
		[_delegate audioPlayer:self playbackStateChanged:SFBAudioPlayerPlaybackStateStopped];
}

- (BOOL)togglePlayPauseReturningError:(NSError **)error
{
	switch(self.playbackState) {
		case SFBAudioPlayerPlaybackStatePlaying:
			[self pause];
			return YES;
		case SFBAudioPlayerPlaybackStatePaused:
			[self resume];
			return YES;
		case SFBAudioPlayerPlaybackStateStopped:
			return [self playReturningError:error];
	}
}

- (void)reset
{
	dispatch_async_and_wait(_engineQueue, ^{
		[_playerNode reset];
		[_engine reset];
	});

	[self clearInternalDecoderQueue];
}

#pragma mark - Player State

- (BOOL)engineIsRunning
{
	__block BOOL isRunning;
	dispatch_async_and_wait(_engineQueue, ^{
		isRunning = _engine.isRunning;
#if DEBUG
		NSAssert(_engineIsRunning == isRunning, @"Cached value for _engine.isRunning invalid");
#endif
	});
	return isRunning;
}

- (BOOL)playerNodeIsPlaying
{
	return _playerNode.isPlaying;
}

- (SFBAudioPlayerPlaybackState)playbackState
{
	if(_engineIsRunning)
		return _playerNode.isPlaying ? SFBAudioPlayerPlaybackStatePlaying : SFBAudioPlayerPlaybackStatePaused;
	else
		return SFBAudioPlayerPlaybackStateStopped;
}

- (BOOL)isPlaying
{
	return _engineIsRunning && _playerNode.isPlaying;
}

- (BOOL)isPaused
{
	return _engineIsRunning && !_playerNode.isPlaying;
}

- (BOOL)isStopped
{
	return !_engineIsRunning;
}

- (BOOL)isReady
{
	return _playerNode.isReady;
}

- (id<SFBPCMDecoding>)currentDecoder
{
	return _playerNode.currentDecoder;
}

- (id<SFBPCMDecoding>)nowPlaying
{
	std::lock_guard<SFB::UnfairLock> lock(_nowPlayingLock);
	return _nowPlaying;
}

- (void)setNowPlaying:(id<SFBPCMDecoding>)nowPlaying
{
	{
		std::lock_guard<SFB::UnfairLock> lock(_nowPlayingLock);
#if DEBUG
		NSAssert(_nowPlaying != nowPlaying, @"Unnecessary _nowPlaying change");
#endif
		_nowPlaying = nowPlaying;
	}

	os_log_debug(_audioPlayerLog, "Now playing changed to %{public}@", nowPlaying);

	if([_delegate respondsToSelector:@selector(audioPlayer:nowPlayingChanged:)])
		[_delegate audioPlayer:self nowPlayingChanged:nowPlaying];
}

#pragma mark - Playback Properties

- (AVAudioFramePosition)framePosition
{
	return self.playbackPosition.framePosition;
}

- (AVAudioFramePosition)frameLength
{
	return self.playbackPosition.frameLength;
}

- (SFBAudioPlayerPlaybackPosition)playbackPosition
{
	return _playerNode.playbackPosition;
}

- (NSTimeInterval)currentTime
{
	return self.playbackTime.currentTime;
}

- (NSTimeInterval)totalTime
{
	return self.playbackTime.totalTime;
}

- (SFBAudioPlayerPlaybackTime)playbackTime
{
	return _playerNode.playbackTime;
}

- (BOOL)getPlaybackPosition:(SFBAudioPlayerPlaybackPosition *)playbackPosition andTime:(SFBAudioPlayerPlaybackTime *)playbackTime
{
	return [_playerNode getPlaybackPosition:playbackPosition andTime:playbackTime];
}

#pragma mark - Seeking

- (BOOL)seekForward
{
	return [self seekForward:3];
}

- (BOOL)seekBackward
{
	return [self seekBackward:3];
}

- (BOOL)seekForward:(NSTimeInterval)secondsToSkip
{
	return [_playerNode seekForward:secondsToSkip];
}

- (BOOL)seekBackward:(NSTimeInterval)secondsToSkip
{
	return [_playerNode seekBackward:secondsToSkip];
}

- (BOOL)seekToTime:(NSTimeInterval)timeInSeconds
{
	return [_playerNode seekToTime:timeInSeconds];
}

- (BOOL)seekToPosition:(double)position
{
	return [_playerNode seekToPosition:position];
}

- (BOOL)seekToFrame:(AVAudioFramePosition)frame
{
	return [_playerNode seekToFrame:frame];
}

- (BOOL)supportsSeeking
{
	return _playerNode.supportsSeeking;
}

#if TARGET_OS_OSX

#pragma mark - Volume Control

- (float)volume
{
	return [self volumeForChannel:0];
}

- (BOOL)setVolume:(float)volume error:(NSError **)error
{
	return [self setVolume:volume forChannel:0 error:error];
}

- (float)volumeForChannel:(AudioObjectPropertyElement)channel
{
	__block float volume = std::nanf("1");
	dispatch_async_and_wait(_engineQueue, ^{
		AudioUnitParameterValue channelVolume;
		OSStatus result = AudioUnitGetParameter(_engine.outputNode.audioUnit, kHALOutputParam_Volume, kAudioUnitScope_Global, channel, &channelVolume);
		if(result != noErr) {
			os_log_error(_audioPlayerLog, "AudioUnitGetParameter (kHALOutputParam_Volume, kAudioUnitScope_Global, %u) failed: %d '%{public}.4s'", channel, result, SFBCStringForOSType(result));
			return;
		}

		volume = channelVolume;
	});

	return volume;
}

- (BOOL)setVolume:(float)volume forChannel:(AudioObjectPropertyElement)channel error:(NSError **)error
{
	os_log_info(_audioPlayerLog, "Setting volume for channel %u to %g", channel, volume);

	__block BOOL success = NO;
	__block NSError *err = nil;
	dispatch_async_and_wait(_engineQueue, ^{
		AudioUnitParameterValue channelVolume = volume;
		OSStatus result = AudioUnitSetParameter(_engine.outputNode.audioUnit, kHALOutputParam_Volume, kAudioUnitScope_Global, channel, channelVolume, 0);
		if(result != noErr) {
			os_log_error(_audioPlayerLog, "AudioUnitGetParameter (kHALOutputParam_Volume, kAudioUnitScope_Global, %u) failed: %d '%{public}.4s'", channel, result, SFBCStringForOSType(result));
			err = [NSError errorWithDomain:NSOSStatusErrorDomain code:result userInfo:nil];
			return;
		}

		success = YES;
	});

	if(!success && error)
		*error = err;

	return success;
}

#pragma mark - Output Device

- (AUAudioObjectID)outputDeviceID
{
	__block AUAudioObjectID objectID = kAudioObjectUnknown;
	dispatch_async_and_wait(_engineQueue, ^{
		objectID = _engine.outputNode.AUAudioUnit.deviceID;
	});
	return objectID;
}

- (BOOL)setOutputDeviceID:(AUAudioObjectID)outputDeviceID error:(NSError **)error
{
	os_log_info(_audioPlayerLog, "Setting output device to 0x%x", outputDeviceID);

	__block BOOL result;
	__block NSError *err = nil;
	dispatch_async_and_wait(_engineQueue, ^{
		result = [_engine.outputNode.AUAudioUnit setDeviceID:outputDeviceID error:&err];
	});

	if(!result) {
		os_log_error(_audioPlayerLog, "Error setting output device: %{public}@", err);
		if(error)
			*error = err;
	}

	return result;
}

#endif

#pragma mark - AVAudioEngine

- (void)withEngine:(SFBAudioPlayerAVAudioEngineBlock)block
{
	dispatch_async_and_wait(_engineQueue, ^{
		block(_engine);
		// SFBAudioPlayer requires that the mixer node be connected to the output node
		NSAssert([_engine inputConnectionPointForNode:_engine.outputNode inputBus:0].node == _engine.mainMixerNode, @"Illegal AVAudioEngine configuration");
		NSAssert(_engine.isRunning == _engineIsRunning, @"AVAudioEngine may not be started or stopped outside of SFBAudioPlayer");
	});
}

#pragma mark - Debugging

-(void)logProcessingGraphDescription:(os_log_t)log type:(os_log_type_t)type
{
	dispatch_async(_engineQueue, ^{
		NSMutableString *string = [NSMutableString stringWithString:@"Audio processing graph:\n"];

		AVAudioFormat *inputFormat = _playerNode.renderingFormat;
		[string appendFormat:@"↓ rendering\n    %@\n", SFB::StringDescribingAVAudioFormat(inputFormat)];

		AVAudioFormat *outputFormat = [_playerNode outputFormatForBus:0];
		if(![outputFormat isEqual:inputFormat])
			[string appendFormat:@"→ %@\n    %@\n", _playerNode, SFB::StringDescribingAVAudioFormat(outputFormat)];
		else
			[string appendFormat:@"→ %@\n", _playerNode];

		AVAudioConnectionPoint *connectionPoint = [[_engine outputConnectionPointsForNode:_playerNode outputBus:0] firstObject];
		while(connectionPoint.node != _engine.mainMixerNode) {
			inputFormat = [connectionPoint.node inputFormatForBus:connectionPoint.bus];
			outputFormat = [connectionPoint.node outputFormatForBus:connectionPoint.bus];
			if(![outputFormat isEqual:inputFormat])
				[string appendFormat:@"→ %@\n    %@\n", connectionPoint.node, SFB::StringDescribingAVAudioFormat(outputFormat)];

			else
				[string appendFormat:@"→ %@\n", connectionPoint.node];

			connectionPoint = [[_engine outputConnectionPointsForNode:connectionPoint.node outputBus:0] firstObject];
		}

		inputFormat = [_engine.mainMixerNode inputFormatForBus:0];
		outputFormat = [_engine.mainMixerNode outputFormatForBus:0];
		if(![outputFormat isEqual:inputFormat])
			[string appendFormat:@"→ %@\n    %@\n", _engine.mainMixerNode, SFB::StringDescribingAVAudioFormat(outputFormat)];
		else
			[string appendFormat:@"→ %@\n", _engine.mainMixerNode];

		inputFormat = [_engine.outputNode inputFormatForBus:0];
		outputFormat = [_engine.outputNode outputFormatForBus:0];
		if(![outputFormat isEqual:inputFormat])
			[string appendFormat:@"→ %@ \"%@\"\n↓ %@]", _engine.outputNode, AudioDeviceName(_engine.outputNode.AUAudioUnit), SFB::StringDescribingAVAudioFormat(outputFormat)];
		else
			[string appendFormat:@"→ %@\n↓ \"%@\"", _engine.outputNode, AudioDeviceName(_engine.outputNode.AUAudioUnit)];

		os_log_with_type(log, type, "%{public}@", string);
	});
}

#pragma mark - Decoder Queue

- (BOOL)internalDecoderQueueIsEmpty
{
	std::lock_guard<SFB::UnfairLock> lock(_queueLock);
	return _queuedDecoders.empty();
}

- (void)clearInternalDecoderQueue
{
	std::lock_guard<SFB::UnfairLock> lock(_queueLock);
	while(!_queuedDecoders.empty())
		_queuedDecoders.pop();
}

- (void)pushDecoderToInternalQueue:(id <SFBPCMDecoding>)decoder
{
	std::lock_guard<SFB::UnfairLock> lock(_queueLock);
	_queuedDecoders.push(decoder);
}

- (id <SFBPCMDecoding>)popDecoderFromInternalQueue
{
	std::lock_guard<SFB::UnfairLock> lock(_queueLock);
	id <SFBPCMDecoding> decoder = nil;
	if(!_queuedDecoders.empty()) {
		decoder = _queuedDecoders.front();
		_queuedDecoders.pop();
	}
	return decoder;
}

#pragma mark - Internals

- (void)handleAudioEngineConfigurationChange:(NSNotification *)notification
{
	NSAssert([notification object] == _engine, @"AVAudioEngineConfigurationChangeNotification received for incorrect AVAudioEngine instance");
	os_log_debug(_audioPlayerLog, "Received AVAudioEngineConfigurationChangeNotification");

	// AVAudioEngine stops itself when interrupted and there is no way to determine if the engine was
	// running before this notification was issued unless the state is cached
	bool engineWasRunning = _engineIsRunning;
	_engineIsRunning = false;

	// Attempt to preserve the playback state
	BOOL playerNodeWasPlaying = _playerNode.isPlaying;

	// AVAudioEngine posts this notification from a dedicated queue
	__block BOOL success;
	__block NSError *error = nil;
	dispatch_async_and_wait(_engineQueue, ^{
		[_playerNode pause];

		// Force an update of the audio processing graph
		success = [self configureProcessingGraphForFormat:_playerNode.renderingFormat forceUpdate:YES];
		if(!success) {
			os_log_error(_audioPlayerLog, "Unable to create audio processing graph for %{public}@", SFB::StringDescribingAVAudioFormat(_playerNode.renderingFormat));
			error = [NSError errorWithDomain:SFBAudioPlayerNodeErrorDomain code:SFBAudioPlayerNodeErrorCodeFormatNotSupported userInfo:nil];
			return;
		}

		// Restart AVAudioEngine if previously running
		if(engineWasRunning) {
			_engineIsRunning = [_engine startAndReturnError:&error];
			if(!_engineIsRunning) {
				os_log_error(_audioPlayerLog, "Error starting AVAudioEngine: %{public}@", error);
				return;
			}

			// Restart the player node if needed
			if(playerNodeWasPlaying)
				[_playerNode play];
		}
	});

	// Success in this context means the graph is in a working state, not that the engine was restarted successfully
	if(!success) {
		if([_delegate respondsToSelector:@selector(audioPlayer:encounteredError:)])
			[_delegate audioPlayer:self encounteredError:error];
		return;
	}

	if((engineWasRunning != _engineIsRunning || playerNodeWasPlaying != _playerNode.isPlaying) && [_delegate respondsToSelector:@selector(audioPlayer:playbackStateChanged:)])
		[_delegate audioPlayer:self playbackStateChanged:self.playbackState];

	if([_delegate respondsToSelector:@selector(audioPlayerAVAudioEngineConfigurationChange:)])
		[_delegate audioPlayerAVAudioEngineConfigurationChange:self];
}

#if TARGET_OS_IPHONE
- (void)handleAudioSessionInterruption:(NSNotification *)notification
{
	NSUInteger interruptionType = [[[notification userInfo] objectForKey:AVAudioSessionInterruptionTypeKey] unsignedIntegerValue];
	switch(interruptionType) {
		case AVAudioSessionInterruptionTypeBegan:
			os_log_debug(_audioPlayerLog, "Received AVAudioSessionInterruptionNotification (AVAudioSessionInterruptionTypeBegan)");
			[self pause];
			break;

		case AVAudioSessionInterruptionTypeEnded:
			os_log_debug(_audioPlayerLog, "Received AVAudioSessionInterruptionNotification (AVAudioSessionInterruptionTypeEnded)");

			// AVAudioEngine stops itself when AVAudioSessionInterruptionNotification is received
			// However, _engineIsRunning isn't updated and will indicate if the engine was running before the interruption
			if(_engineIsRunning) {
				dispatch_async_and_wait(_engineQueue, ^{
					NSError *error = nil;
					_engineIsRunning = [_engine startAndReturnError:&error];
					if(!_engineIsRunning)
						os_log_error(_audioPlayerLog, "Error starting AVAudioEngine: %{public}@", error);
				});
			}
			break;

		default:
			os_log_error(_audioPlayerLog, "Unknown value %lu for AVAudioSessionInterruptionTypeKey", static_cast<unsigned long>(interruptionType));
			break;
	}
}
#endif

- (BOOL)configureForAndEnqueueDecoder:(id <SFBPCMDecoding>)decoder forImmediatePlayback:(BOOL)forImmediatePlayback error:(NSError **)error
{
	NSParameterAssert(decoder != nil);

	_flags.fetch_or(eAudioPlayerFlagHavePendingDecoder);

	// Attempt to preserve the playback state
	bool engineWasRunning = _engineIsRunning;
	BOOL playerNodeWasPlaying = _playerNode.isPlaying;

	__block BOOL success = YES;

	// If the current SFBAudioPlayerNode doesn't support the decoder's format (required for gapless join),
	// reconfigure AVAudioEngine with a new SFBAudioPlayerNode with the correct format
	if(auto format = decoder.processingFormat; ![_playerNode supportsFormat:format])
		dispatch_async_and_wait(_engineQueue, ^{
			success = [self configureProcessingGraphForFormat:format forceUpdate:NO];
		});

	if(!success) {
		if(error)
			*error = [NSError errorWithDomain:SFBAudioPlayerNodeErrorDomain code:SFBAudioPlayerNodeErrorCodeFormatNotSupported userInfo:nil];
		_flags.fetch_and(~eAudioPlayerFlagHavePendingDecoder);
		if(self.nowPlaying)
			self.nowPlaying = nil;
		return NO;
	}

	if(forImmediatePlayback) {
		[self clearInternalDecoderQueue];
		success = [_playerNode resetAndEnqueueDecoder:decoder error:error];
	}
	else
		success = [_playerNode enqueueDecoder:decoder error:error];

	// Failure is unlikely since the audio processing graph was reconfigured for the decoder's processing format
	if(!success) {
		_flags.fetch_and(~eAudioPlayerFlagHavePendingDecoder);
		if(self.nowPlaying)
			self.nowPlaying = nil;
		return NO;
	}

	// AVAudioEngine may have been stopped in `-configureProcessingGraphForFormat:forceUpdate:`
	// If this is the case and it was previously running, restart it and the player node
	// as appropriate
	if(engineWasRunning && !_engineIsRunning) {
		__block NSError *err = nil;
		dispatch_async_and_wait(_engineQueue, ^{
			_engineIsRunning = [_engine startAndReturnError:&err];
			if(_engineIsRunning && playerNodeWasPlaying)
				[_playerNode play];
		});

		if(!_engineIsRunning) {
			os_log_error(_audioPlayerLog, "Error starting AVAudioEngine: %{public}@", err);
			if(error)
				*error = err;
			return NO;
		}
	}

#if DEBUG
	NSAssert(engineWasRunning == _engineIsRunning && playerNodeWasPlaying == _playerNode.isPlaying, @"Incorrect playback state in -configureForAndEnqueueDecoder:forImmediatePlayback:error:");
#endif

	return YES;
}

- (BOOL)configureProcessingGraphForFormat:(AVAudioFormat *)format forceUpdate:(BOOL)forceUpdate
{
	NSParameterAssert(format != nil);

	// SFBAudioPlayerNode requires the standard format
	if(!format.isStandard) {
		AVAudioFormat *standardEquivalentFormat = [format standardEquivalent];
		if(!standardEquivalentFormat) {
			os_log_error(_audioPlayerLog, "Unable to convert format %{public}@ to standard equivalent", SFB::StringDescribingAVAudioFormat(format));
			return NO;
		}
		format = standardEquivalentFormat;
	}

	BOOL formatsEqual = [format isEqual:_playerNode.renderingFormat];
	if(formatsEqual && !forceUpdate)
		return YES;

	// Even if the engine isn't running, call stop to force release of any render resources
	// Empirically this is necessary when transitioning between formats with different
	// channel counts, although it seems that it shouldn't be
	[_engine stop];
	_engineIsRunning = false;

	if(_playerNode.isPlaying)
		[_playerNode stop];

	// Avoid creating a new SFBAudioPlayerNode if not necessary
	SFBAudioPlayerNode *playerNode = nil;
	if(!formatsEqual) {
		playerNode = [[SFBAudioPlayerNode alloc] initWithFormat:format];
		if(!playerNode) {
			os_log_error(_audioPlayerLog, "Unable to create SFBAudioPlayerNode with format %{public}@", SFB::StringDescribingAVAudioFormat(format));
			return NO;
		}

		playerNode.delegate = self;
	}

	AVAudioOutputNode *outputNode = _engine.outputNode;
	AVAudioMixerNode *mixerNode = _engine.mainMixerNode;

	// SFBAudioPlayer requires that the main mixer node be connected to the output node
	NSAssert([_engine inputConnectionPointForNode:outputNode inputBus:0].node == mixerNode, @"Illegal AVAudioEngine configuration");

	AVAudioFormat *outputNodeOutputFormat = [outputNode outputFormatForBus:0];
	AVAudioFormat *mixerNodeOutputFormat = [mixerNode outputFormatForBus:0];

	auto outputFormatsMismatch = outputNodeOutputFormat.channelCount != mixerNodeOutputFormat.channelCount || outputNodeOutputFormat.sampleRate != mixerNodeOutputFormat.sampleRate;
	if(outputFormatsMismatch) {
		os_log_debug(_audioPlayerLog,
					 "Mismatch between output formats for main mixer and output nodes:\n    mainMixerNode: %{public}@\n       outputNode: %{public}@",
					 SFB::StringDescribingAVAudioFormat(mixerNodeOutputFormat),
					 SFB::StringDescribingAVAudioFormat(outputNodeOutputFormat));

		[_engine disconnectNodeInput:outputNode bus:0];

		// Reconnect the mixer and output nodes using the output node's output format
		[_engine connect:mixerNode to:outputNode format:outputNodeOutputFormat];
	}

	if(playerNode) {
		AVAudioConnectionPoint *playerNodeOutputConnectionPoint = nil;
		if(_playerNode) {
			playerNodeOutputConnectionPoint = [[_engine outputConnectionPointsForNode:_playerNode outputBus:0] firstObject];
			[_engine detachNode:_playerNode];
		}

		_playerNode = playerNode;
		[_engine attachNode:_playerNode];

		// Reconnect the player node to the next node in the processing chain
		// This is the mixer node in the default configuration, but additional nodes may
		// have been inserted between the player and mixer nodes. In this case allow the delegate
		// to make any necessary adjustments based on the format change if desired.
		if(playerNodeOutputConnectionPoint && playerNodeOutputConnectionPoint.node != mixerNode) {
			if([_delegate respondsToSelector:@selector(audioPlayer:reconfigureProcessingGraph:withFormat:)]) {
				AVAudioNode *node = [_delegate audioPlayer:self reconfigureProcessingGraph:_engine withFormat:format];
				// Ensure the delegate returned a valid node
				NSAssert(node != nil, @"nil AVAudioNode returned by -audioPlayer:reconfigureProcessingGraph:withFormat:");
				[_engine connect:_playerNode to:node format:format];
			}
			else
				[_engine connect:_playerNode to:playerNodeOutputConnectionPoint.node format:format];
		}
		else
			[_engine connect:_playerNode to:mixerNode format:format];
	}

	// AVAudioMixerNode handles sample rate conversion, but it may require input buffer sizes
	// (maximum frames per slice) greater than the default for AVAudioSourceNode (1156).
	//
	// For high sample rates, the sample rate conversion can require more rendered frames than are available by default.
	// For example, 192 KHz audio converted to 44.1 HHz requires approximately (192 / 44.1) * 512 = 2229 frames
	// So if the input and output sample rates on the mixer don't match, adjust
	// kAudioUnitProperty_MaximumFramesPerSlice to ensure enough audio data is passed per render cycle
	// See http://lists.apple.com/archives/coreaudio-api/2009/Oct/msg00150.html
	if(format.sampleRate > outputNodeOutputFormat.sampleRate) {
		os_log_debug(_audioPlayerLog, "AVAudioMixerNode input sample rate (%g Hz) and output sample rate (%g Hz) don't match", format.sampleRate, outputNodeOutputFormat.sampleRate);

		// 512 is the nominal "standard" value for kAudioUnitProperty_MaximumFramesPerSlice
		double ratio = format.sampleRate / outputNodeOutputFormat.sampleRate;
		auto maximumFramesToRender = static_cast<AUAudioFrameCount>(std::ceil(512 * ratio));

		if(auto audioUnit = _playerNode.AUAudioUnit; audioUnit.maximumFramesToRender < maximumFramesToRender) {
			BOOL renderResourcesAllocated = audioUnit.renderResourcesAllocated;
			if(renderResourcesAllocated)
				[audioUnit deallocateRenderResources];

			os_log_debug(_audioPlayerLog, "Adjusting SFBAudioPlayerNode's maximumFramesToRender to %u", maximumFramesToRender);
			audioUnit.maximumFramesToRender = maximumFramesToRender;

			NSError *error;
			if(renderResourcesAllocated && ![audioUnit allocateRenderResourcesAndReturnError:&error]) {
				os_log_error(_audioPlayerLog, "Error allocating AUAudioUnit render resources for SFBAudioPlayerNode: %{public}@", error);
			}
		}
	}

#if DEBUG
<<<<<<< HEAD
	[self logProcessingGraphDescription:_audioPlayerLog type:OS_LOG_TYPE_DEBUG];
#endif
=======
	{
		NSMutableString *string = [NSMutableString stringWithString:@"Audio processing graph:\n"];

		AVAudioFormat *inputFormat = _playerNode.renderingFormat;
		[string appendFormat:@"↓ rendering\n    %@\n", SFB::StringDescribingAVAudioFormat(inputFormat)];

		AVAudioFormat *outputFormat = [_playerNode outputFormatForBus:0];
		if(![outputFormat isEqual:inputFormat])
			[string appendFormat:@"→ %@\n    %@\n", _playerNode, SFB::StringDescribingAVAudioFormat(outputFormat)];
		else
			[string appendFormat:@"→ %@\n", _playerNode];

		AVAudioConnectionPoint *connectionPoint = [[_engine outputConnectionPointsForNode:_playerNode outputBus:0] firstObject];
		while(connectionPoint.node != _engine.mainMixerNode) {
			inputFormat = [connectionPoint.node inputFormatForBus:connectionPoint.bus];
			outputFormat = [connectionPoint.node outputFormatForBus:connectionPoint.bus];
			if(![outputFormat isEqual:inputFormat])
				[string appendFormat:@"→ %@\n    %@\n", connectionPoint.node, SFB::StringDescribingAVAudioFormat(outputFormat)];

			else
				[string appendFormat:@"→ %@\n", connectionPoint.node];

			connectionPoint = [[_engine outputConnectionPointsForNode:connectionPoint.node outputBus:0] firstObject];
		}

		inputFormat = [_engine.mainMixerNode inputFormatForBus:0];
		outputFormat = [_engine.mainMixerNode outputFormatForBus:0];
		if(![outputFormat isEqual:inputFormat])
			[string appendFormat:@"→ %@\n    %@\n", _engine.mainMixerNode, SFB::StringDescribingAVAudioFormat(outputFormat)];
		else
			[string appendFormat:@"→ %@\n", _engine.mainMixerNode];

		inputFormat = [_engine.outputNode inputFormatForBus:0];
		outputFormat = [_engine.outputNode outputFormatForBus:0];
		if(![outputFormat isEqual:inputFormat])
			[string appendFormat:@"→ %@\n    %@]", _engine.outputNode, SFB::StringDescribingAVAudioFormat(outputFormat)];
		else
			[string appendFormat:@"→ %@", _engine.outputNode];

#if !TARGET_OS_IPHONE
		[string appendFormat:@"\n↓ \"%@\"", _engine.outputNode, AudioDeviceName(_engine.outputNode.AUAudioUnit)];
#endif /* !TARGET_OS_IPHONE */

		os_log_debug(_audioPlayerLog, "%{public}@", string);
	}
#endif /* DEBUG */
>>>>>>> 97473a24

	[_engine prepare];
	return YES;
}

#pragma mark - SFBAudioPlayerNodeDelegate

- (void)audioPlayerNode:(SFBAudioPlayerNode *)audioPlayerNode decodingStarted:(id<SFBPCMDecoding>)decoder
{
	if(audioPlayerNode != _playerNode) {
		os_log_fault(_audioPlayerLog, "Unexpected SFBAudioPlayerNode instance in -audioPlayerNode:decodingStarted:");
		return;
	}

	if((_flags.load() & eAudioPlayerFlagHavePendingDecoder) && !self.isPlaying) {
		_flags.fetch_or(eAudioPlayerFlagPendingDecoderBecameActive);
		self.nowPlaying = decoder;
	}
	_flags.fetch_and(~eAudioPlayerFlagHavePendingDecoder);

	if([_delegate respondsToSelector:@selector(audioPlayer:decodingStarted:)])
		[_delegate audioPlayer:self decodingStarted:decoder];
}

- (void)audioPlayerNode:(SFBAudioPlayerNode *)audioPlayerNode decodingComplete:(id<SFBPCMDecoding>)decoder
{
	if(audioPlayerNode != _playerNode) {
		os_log_fault(_audioPlayerLog, "Unexpected SFBAudioPlayerNode instance in -audioPlayerNode:decodingComplete:");
		return;
	}

	if([_delegate respondsToSelector:@selector(audioPlayer:decodingComplete:)])
		[_delegate audioPlayer:self decodingComplete:decoder];
}

- (void)audioPlayerNode:(SFBAudioPlayerNode *)audioPlayerNode decodingCanceled:(id<SFBPCMDecoding>)decoder partiallyRendered:(BOOL)partiallyRendered
{
	if(audioPlayerNode != _playerNode) {
		os_log_fault(_audioPlayerLog, "Unexpected SFBAudioPlayerNode instance in -audioPlayerNode:decodingCanceled:partiallyRendered:");
		return;
	}

	_flags.fetch_and(~eAudioPlayerFlagRenderingImminent & ~eAudioPlayerFlagPendingDecoderBecameActive);

	if((partiallyRendered && !(_flags.load() & eAudioPlayerFlagHavePendingDecoder)) || self.isStopped) {
		if(self.nowPlaying)
			self.nowPlaying = nil;
	}

	if([_delegate respondsToSelector:@selector(audioPlayer:decodingCanceled:partiallyRendered:)])
		[_delegate audioPlayer:self decodingCanceled:decoder partiallyRendered:partiallyRendered];
}

- (void)audioPlayerNode:(SFBAudioPlayerNode *)audioPlayerNode renderingWillStart:(id<SFBPCMDecoding>)decoder atHostTime:(uint64_t)hostTime
{
	if(audioPlayerNode != _playerNode) {
		os_log_fault(_audioPlayerLog, "Unexpected SFBAudioPlayerNode instance in -audioPlayerNode:renderingWillStart:atHostTime:");
		return;
	}

	_flags.fetch_or(eAudioPlayerFlagRenderingImminent);

	dispatch_after(hostTime, audioPlayerNode.delegateQueue, ^{
#if DEBUG
		const auto now = SFB::GetCurrentHostTime();
		const auto delta = SFB::ConvertAbsoluteHostTimeDeltaToNanoseconds(hostTime, now);
		const auto tolerance = static_cast<uint64_t>(1e9 / audioPlayerNode.renderingFormat.sampleRate);
		if(delta > tolerance)
			os_log_debug(_audioPlayerLog, "Rendering started notification for %{public}@ arrived %.2f msec %s", decoder, static_cast<double>(delta) / 1e6, now > hostTime ? "late" : "early");
#endif

		if(audioPlayerNode != self->_playerNode) {
			os_log_fault(_audioPlayerLog, "Unexpected SFBAudioPlayerNode instance following -audioPlayerNode:renderingWillStart:atHostTime:");
			return;
		}

		if(!(self->_flags.load() & eAudioPlayerFlagPendingDecoderBecameActive))
			self.nowPlaying = decoder;
		self->_flags.fetch_and(~eAudioPlayerFlagRenderingImminent & ~eAudioPlayerFlagPendingDecoderBecameActive);

		if([self->_delegate respondsToSelector:@selector(audioPlayer:renderingStarted:)])
			[self->_delegate audioPlayer:self renderingStarted:decoder];
	});

	if([_delegate respondsToSelector:@selector(audioPlayer:renderingWillStart:atHostTime:)])
		[_delegate audioPlayer:self renderingWillStart:decoder atHostTime:hostTime];
}

- (void)audioPlayerNode:(SFBAudioPlayerNode *)audioPlayerNode renderingWillComplete:(id<SFBPCMDecoding>)decoder atHostTime:(uint64_t)hostTime
{
	if(audioPlayerNode != _playerNode) {
		os_log_fault(_audioPlayerLog, "Unexpected SFBAudioPlayerNode instance in -audioPlayerNode:renderingWillComplete:atHostTime:");
		return;
	}

	dispatch_after(hostTime, audioPlayerNode.delegateQueue, ^{
#if DEBUG
		const auto now = SFB::GetCurrentHostTime();
		const auto delta = SFB::ConvertAbsoluteHostTimeDeltaToNanoseconds(hostTime, now);
		const auto tolerance = static_cast<uint64_t>(1e9 / audioPlayerNode.renderingFormat.sampleRate);
		if(delta > tolerance)
			os_log_debug(_audioPlayerLog, "Rendering complete notification for %{public}@ arrived %.2f msec %s", decoder, static_cast<double>(delta) / 1e6, now > hostTime ? "late" : "early");
#endif

		if(audioPlayerNode != self->_playerNode) {
			os_log_fault(_audioPlayerLog, "Unexpected SFBAudioPlayerNode instance following -audioPlayerNode:renderingWillComplete:atHostTime:");
			return;
		}

		if(auto flags = self->_flags.load(); !(flags & eAudioPlayerFlagRenderingImminent) && !(flags & eAudioPlayerFlagHavePendingDecoder) && self.internalDecoderQueueIsEmpty) {
			if(self.nowPlaying)
				self.nowPlaying = nil;
		}

		if([self->_delegate respondsToSelector:@selector(audioPlayer:renderingComplete:)])
			[self->_delegate audioPlayer:self renderingComplete:decoder];
	});

	if([_delegate respondsToSelector:@selector(audioPlayer:renderingWillComplete:atHostTime:)])
		[_delegate audioPlayer:self renderingWillComplete:decoder atHostTime:hostTime];
}

- (void)audioPlayerNode:(SFBAudioPlayerNode *)audioPlayerNode audioWillEndAtHostTime:(uint64_t)hostTime
{
	if(audioPlayerNode != _playerNode) {
		os_log_fault(_audioPlayerLog, "Unexpected SFBAudioPlayerNode instance in -audioPlayerNode:audioWillEndAtHostTime:");
		return;
	}

	dispatch_after(hostTime, audioPlayerNode.delegateQueue, ^{
#if DEBUG
		const auto now = SFB::GetCurrentHostTime();
		const auto delta = SFB::ConvertAbsoluteHostTimeDeltaToNanoseconds(hostTime, now);
		const auto tolerance = static_cast<uint64_t>(1e9 / audioPlayerNode.renderingFormat.sampleRate);
		if(delta > tolerance)
			os_log_debug(_audioPlayerLog, "End of audio notification arrived %.2f msec %s", static_cast<double>(delta) / 1e6, now > hostTime ? "late" : "early");
#endif

		if(audioPlayerNode != self->_playerNode) {
			os_log_fault(_audioPlayerLog, "Unexpected SFBAudioPlayerNode instance following -audioPlayerNode:audioWillEndAtHostTime:");
			return;
		}

		if(auto flags = self->_flags.load(); (flags & eAudioPlayerFlagRenderingImminent) || (flags & eAudioPlayerFlagHavePendingDecoder))
			return;

		// Dequeue the next decoder
		if(id <SFBPCMDecoding> decoder = [self popDecoderFromInternalQueue]; decoder) {
			NSError *error = nil;
			if(![self configureForAndEnqueueDecoder:decoder forImmediatePlayback:NO error:&error]) {
				if(error && [self->_delegate respondsToSelector:@selector(audioPlayer:encounteredError:)])
					[self->_delegate audioPlayer:self encounteredError:error];
			}
		}
		else if([self->_delegate respondsToSelector:@selector(audioPlayerEndOfAudio:)])
			[self->_delegate audioPlayerEndOfAudio:self];
		else
			[self stop];
	});

	if([_delegate respondsToSelector:@selector(audioPlayer:audioWillEndAtHostTime:)])
		[_delegate audioPlayer:self audioWillEndAtHostTime:hostTime];
}

- (void)audioPlayerNode:(SFBAudioPlayerNode *)audioPlayerNode encounteredError:(NSError *)error
{
	if(audioPlayerNode != _playerNode) {
		os_log_fault(_audioPlayerLog, "Unexpected SFBAudioPlayerNode instance in -audioPlayerNode:encounteredError:");
		return;
	}

	if([_delegate respondsToSelector:@selector(audioPlayer:encounteredError:)])
		[_delegate audioPlayer:self encounteredError:error];
}

@end<|MERGE_RESOLUTION|>--- conflicted
+++ resolved
@@ -31,7 +31,7 @@
 	eAudioPlayerFlagPendingDecoderBecameActive		= 1u << 2,
 };
 
-#if DEBUG && !TARGET_OS_IPHONE
+#if !TARGET_OS_IPHONE
 /// Returns the name of `audioUnit.deviceID`
 ///
 /// This is the value of `kAudioObjectPropertyName` in the output scope on the main element
@@ -53,7 +53,7 @@
 	}
 	return (__bridge_transfer NSString *)name;
 }
-#endif /* DEBUG && !TARGET_OS_IPHONE */
+#endif /* !TARGET_OS_IPHONE */
 
 } // namespace
 
@@ -624,9 +624,13 @@
 		inputFormat = [_engine.outputNode inputFormatForBus:0];
 		outputFormat = [_engine.outputNode outputFormatForBus:0];
 		if(![outputFormat isEqual:inputFormat])
-			[string appendFormat:@"→ %@ \"%@\"\n↓ %@]", _engine.outputNode, AudioDeviceName(_engine.outputNode.AUAudioUnit), SFB::StringDescribingAVAudioFormat(outputFormat)];
+			[string appendFormat:@"→ %@\n    %@]", _engine.outputNode, SFB::StringDescribingAVAudioFormat(outputFormat)];
 		else
-			[string appendFormat:@"→ %@\n↓ \"%@\"", _engine.outputNode, AudioDeviceName(_engine.outputNode.AUAudioUnit)];
+			[string appendFormat:@"→ %@", _engine.outputNode];
+
+#if !TARGET_OS_IPHONE
+		[string appendFormat:@"\n↓ \"%@\"", _engine.outputNode, AudioDeviceName(_engine.outputNode.AUAudioUnit)];
+#endif /* !TARGET_OS_IPHONE */
 
 		os_log_with_type(log, type, "%{public}@", string);
 	});
@@ -942,57 +946,8 @@
 	}
 
 #if DEBUG
-<<<<<<< HEAD
 	[self logProcessingGraphDescription:_audioPlayerLog type:OS_LOG_TYPE_DEBUG];
-#endif
-=======
-	{
-		NSMutableString *string = [NSMutableString stringWithString:@"Audio processing graph:\n"];
-
-		AVAudioFormat *inputFormat = _playerNode.renderingFormat;
-		[string appendFormat:@"↓ rendering\n    %@\n", SFB::StringDescribingAVAudioFormat(inputFormat)];
-
-		AVAudioFormat *outputFormat = [_playerNode outputFormatForBus:0];
-		if(![outputFormat isEqual:inputFormat])
-			[string appendFormat:@"→ %@\n    %@\n", _playerNode, SFB::StringDescribingAVAudioFormat(outputFormat)];
-		else
-			[string appendFormat:@"→ %@\n", _playerNode];
-
-		AVAudioConnectionPoint *connectionPoint = [[_engine outputConnectionPointsForNode:_playerNode outputBus:0] firstObject];
-		while(connectionPoint.node != _engine.mainMixerNode) {
-			inputFormat = [connectionPoint.node inputFormatForBus:connectionPoint.bus];
-			outputFormat = [connectionPoint.node outputFormatForBus:connectionPoint.bus];
-			if(![outputFormat isEqual:inputFormat])
-				[string appendFormat:@"→ %@\n    %@\n", connectionPoint.node, SFB::StringDescribingAVAudioFormat(outputFormat)];
-
-			else
-				[string appendFormat:@"→ %@\n", connectionPoint.node];
-
-			connectionPoint = [[_engine outputConnectionPointsForNode:connectionPoint.node outputBus:0] firstObject];
-		}
-
-		inputFormat = [_engine.mainMixerNode inputFormatForBus:0];
-		outputFormat = [_engine.mainMixerNode outputFormatForBus:0];
-		if(![outputFormat isEqual:inputFormat])
-			[string appendFormat:@"→ %@\n    %@\n", _engine.mainMixerNode, SFB::StringDescribingAVAudioFormat(outputFormat)];
-		else
-			[string appendFormat:@"→ %@\n", _engine.mainMixerNode];
-
-		inputFormat = [_engine.outputNode inputFormatForBus:0];
-		outputFormat = [_engine.outputNode outputFormatForBus:0];
-		if(![outputFormat isEqual:inputFormat])
-			[string appendFormat:@"→ %@\n    %@]", _engine.outputNode, SFB::StringDescribingAVAudioFormat(outputFormat)];
-		else
-			[string appendFormat:@"→ %@", _engine.outputNode];
-
-#if !TARGET_OS_IPHONE
-		[string appendFormat:@"\n↓ \"%@\"", _engine.outputNode, AudioDeviceName(_engine.outputNode.AUAudioUnit)];
-#endif /* !TARGET_OS_IPHONE */
-
-		os_log_debug(_audioPlayerLog, "%{public}@", string);
-	}
 #endif /* DEBUG */
->>>>>>> 97473a24
 
 	[_engine prepare];
 	return YES;

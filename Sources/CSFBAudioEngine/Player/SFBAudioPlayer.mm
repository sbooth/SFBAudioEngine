--- conflicted
+++ resolved
@@ -181,26 +181,7 @@
 	return _player->NowPlaying();
 }
 
-<<<<<<< HEAD
-- (void)setNowPlaying:(id<SFBPCMDecoding>)nowPlaying
-{
-	{
-		std::lock_guard<SFB::UnfairLock> lock(_nowPlayingLock);
-		if(_nowPlaying == nowPlaying)
-			return;
-		_nowPlaying = nowPlaying;
-	}
-
-	os_log_debug(_audioPlayerLog, "Now playing changed to %{public}@", nowPlaying);
-
-	if([_delegate respondsToSelector:@selector(audioPlayer:nowPlayingChanged:)])
-		[_delegate audioPlayer:self nowPlayingChanged:nowPlaying];
-}
-
-#pragma mark - Playback Properties
-=======
 // MARK: - Playback Properties
->>>>>>> 89b62b73
 
 - (AVAudioFramePosition)framePosition
 {

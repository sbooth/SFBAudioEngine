//
// Copyright (c) 2006-2024 Stephen F. Booth <me@sbooth.org>
// Part of https://github.com/sbooth/SFBAudioEngine
// MIT license
//

#import <atomic>
#import <cmath>
#import <mutex>
#import <queue>

#import <os/log.h>

#import <AVAudioFormat+SFBFormatTransformation.h>

#import <SFBUnfairLock.hpp>

#if DEBUG
#import <CoreAudio/AudioHardware.h>
#endif

#import "SFBAudioPlayer.h"

#import "SFBAudioDecoder.h"
#import "SFBCStringForOSType.h"
#import "SFBStringDescribingAVAudioFormat.h"
#import "SFBTimeUtilities.hpp"

namespace {

using DecoderQueue = std::queue<id <SFBPCMDecoding>>;
os_log_t _audioPlayerLog = os_log_create("org.sbooth.AudioEngine", "AudioPlayer");

enum eAudioPlayerFlags : unsigned int {
	eAudioPlayerFlagRenderingImminent				= 1u << 0,
	eAudioPlayerFlagHavePendingDecoder				= 1u << 1,
	eAudioPlayerFlagPendingDecoderBecameActive		= 1u << 2,
};

#if DEBUG
/// Returns the name of `audioUnit.deviceID`
///
/// This is the value of `kAudioObjectPropertyName` in the output scope on the main element
NSString * AudioDeviceName(AUAudioUnit * _Nonnull audioUnit) noexcept
{
	NSCParameterAssert(audioUnit != nil);

	AudioObjectPropertyAddress address = {
		.mSelector = kAudioObjectPropertyName,
		.mScope = kAudioObjectPropertyScopeOutput,
		.mElement = kAudioObjectPropertyElementMain
	};
	CFStringRef name = nullptr;
	UInt32 dataSize = sizeof(name);
	OSStatus result = AudioObjectGetPropertyData(audioUnit.deviceID, &address, 0, nullptr, &dataSize, &name);
	if(result != noErr) {
		os_log_error(_audioPlayerLog, "AudioObjectGetPropertyData (kAudioObjectPropertyName) failed: %d", result);
		return nil;
	}
	return (__bridge_transfer NSString *)name;
}
#endif

} // namespace

@interface SFBAudioPlayer ()
{
@private
	/// The underlying `AVAudioEngine` instance
	AVAudioEngine 			*_engine;
	/// The dispatch queue used to access `_engine`
	dispatch_queue_t		_engineQueue;
	/// Cached value of `_engine`.isRunning
	std::atomic_bool		_engineIsRunning;
	/// The player driving the audio processing graph
	SFBAudioPlayerNode		*_playerNode;
	/// The lock used to protect access to `_queuedDecoders`
	SFB::UnfairLock			_queueLock;
	/// Decoders enqueued for non-gapless playback
	DecoderQueue 			_queuedDecoders;
	/// The lock used to protect access to `_nowPlaying`
	SFB::UnfairLock			_nowPlayingLock;
	/// The currently rendering decoder
	id <SFBPCMDecoding> 	_nowPlaying;
	/// Flags
	std::atomic_uint		_flags;
}
/// Returns true if the internal queue of decoders is empty
- (BOOL)internalDecoderQueueIsEmpty;
/// Removes all decoders from the internal decoder queue
- (void)clearInternalDecoderQueue;
/// Inserts `decoder` at the end of the internal decoder queue
- (void)pushDecoderToInternalQueue:(id <SFBPCMDecoding>)decoder;
/// Removes and returns the first decoder from the internal decoder queue
- (nullable id <SFBPCMDecoding>)popDecoderFromInternalQueue;
/// Called to process `AVAudioEngineConfigurationChangeNotification`
- (void)handleAudioEngineConfigurationChange:(NSNotification *)notification;
#if TARGET_OS_IPHONE
/// Called to process `AVAudioSessionInterruptionNotification`
- (void)handleAudioSessionInterruption:(NSNotification *)notification;
#endif
/// Configures the player to render audio from `decoder` and enqueues `decoder` on the player node
/// - parameter forImmediatePlayback: If `YES` the internal decoder queue is cleared and the player node is reset
/// - parameter error: An optional pointer to an `NSError` object to receive error information
/// - returns: `YES` if the player was successfully configured
- (BOOL)configureForAndEnqueueDecoder:(nonnull id <SFBPCMDecoding>)decoder forImmediatePlayback:(BOOL)forImmediatePlayback error:(NSError **)error;
/// Configures the audio processing graph for playback of audio with `format`, replacing the audio player node if necessary
///
/// This method does nothing if the current rendering format is equal to `format`
/// - important: This stops the audio engine if reconfiguration is necessary
/// - parameter format: The desired audio format
/// - parameter forceUpdate: Whether the graph should be rebuilt even if the current rendering format is equal to `format`
/// - returns: `YES` if the processing graph was successfully configured
- (BOOL)configureProcessingGraphForFormat:(nonnull AVAudioFormat *)format forceUpdate:(BOOL)forceUpdate;
@end

@implementation SFBAudioPlayer

- (instancetype)init
{
	if((self = [super init])) {
		_engineQueue = dispatch_queue_create("org.sbooth.AudioEngine.AudioPlayer.AVAudioEngineIsolationQueue", DISPATCH_QUEUE_SERIAL);
		if(!_engineQueue) {
			os_log_error(_audioPlayerLog, "Unable to create AVAudioEngine isolation dispatch queue: dispatch_queue_create failed");
			return nil;
		}

		// Create the audio processing graph
		_engine = [[AVAudioEngine alloc] init];
		if(![self configureProcessingGraphForFormat:[[AVAudioFormat alloc] initStandardFormatWithSampleRate:44100 channels:2] forceUpdate:NO]) {
			os_log_error(_audioPlayerLog, "Unable to create audio processing graph for 44.1 kHz stereo");
			return nil;
		}

		// Register for configuration change notifications
		[[NSNotificationCenter defaultCenter] addObserver:self selector:@selector(handleAudioEngineConfigurationChange:) name:AVAudioEngineConfigurationChangeNotification object:_engine];

#if TARGET_OS_IPHONE
		// Register for audio session interruption notifications
		[[NSNotificationCenter defaultCenter] addObserver:self selector:@selector(handleAudioSessionInterruption:) name:AVAudioSessionInterruptionNotification object:[AVAudioSession sharedInstance]];
#endif
	}
	return self;
}

#pragma mark - Playlist Management

- (BOOL)playURL:(NSURL *)url error:(NSError **)error
{
	NSParameterAssert(url != nil);

	if(![self enqueueURL:url forImmediatePlayback:YES error:error])
		return NO;
	return [self playReturningError:error];
}

- (BOOL)playDecoder:(id <SFBPCMDecoding>)decoder error:(NSError **)error
{
	NSParameterAssert(decoder != nil);

	if(![self enqueueDecoder:decoder forImmediatePlayback:YES error:error])
		return NO;
	return [self playReturningError:error];
}

- (BOOL)enqueueURL:(NSURL *)url error:(NSError **)error
{
	NSParameterAssert(url != nil);

	return [self enqueueURL:url forImmediatePlayback:NO error:error];
}

- (BOOL)enqueueURL:(NSURL *)url forImmediatePlayback:(BOOL)forImmediatePlayback error:(NSError **)error
{
	NSParameterAssert(url != nil);

	SFBAudioDecoder *decoder = [[SFBAudioDecoder alloc] initWithURL:url error:error];
	if(!decoder)
		return NO;
	return [self enqueueDecoder:decoder forImmediatePlayback:forImmediatePlayback error:error];
}

- (BOOL)enqueueDecoder:(id <SFBPCMDecoding>)decoder error:(NSError **)error
{
	NSParameterAssert(decoder != nil);

	return [self enqueueDecoder:decoder forImmediatePlayback:NO error:error];
}

- (BOOL)enqueueDecoder:(id <SFBPCMDecoding>)decoder forImmediatePlayback:(BOOL)forImmediatePlayback error:(NSError **)error
{
	NSParameterAssert(decoder != nil);

	// Open the decoder if necessary
	if(!decoder.isOpen && ![decoder openReturningError:error])
		return NO;

	// Reconfigure the audio processing graph for the decoder's processing format if requested
	if(forImmediatePlayback)
		return [self configureForAndEnqueueDecoder:decoder forImmediatePlayback:YES error:error];
	// To preserve the order of enqueued decoders, when the internal queue is not empty
	// enqueue all decoders there regardless of format compability with _playerNode
	// This prevents incorrect playback order arising from the scenario where
	// decoders A and AA have formats supported by _playerNode and decoder B does not;
	// bypassing the internal queue for supported formats when enqueueing A, B, AA
	// would result in playback order A, AA, B
	else if(self.internalDecoderQueueIsEmpty && [_playerNode supportsFormat:decoder.processingFormat]) {
		// Enqueuing is expected to succeed since the formats are compatible
		return [_playerNode enqueueDecoder:decoder error:error];
	}
	// If the internal queue is not empty or _playerNode doesn't support
	// the decoder's processing format add the decoder to our internal queue
	else {
		[self pushDecoderToInternalQueue:decoder];
		return YES;
	}
}

- (BOOL)formatWillBeGaplessIfEnqueued:(AVAudioFormat *)format
{
	NSParameterAssert(format != nil);
	return [_playerNode supportsFormat:format];
}

- (void)clearQueue
{
	[_playerNode clearQueue];
	[self clearInternalDecoderQueue];
}

- (BOOL)queueIsEmpty
{
	return _playerNode.queueIsEmpty && self.internalDecoderQueueIsEmpty;
}

#pragma mark - Playback Control

- (BOOL)playReturningError:(NSError **)error
{
	if(self.isPlaying)
		return YES;

	__block NSError *err = nil;
	dispatch_async_and_wait(_engineQueue, ^{
		_engineIsRunning = [_engine startAndReturnError:&err];
		if(_engineIsRunning)
			[_playerNode play];
	});

	if(!_engineIsRunning) {
		os_log_error(_audioPlayerLog, "Error starting AVAudioEngine: %{public}@", err);
		if(error)
			*error = err;
		return NO;
	}

#if DEBUG
	NSAssert(self.playbackState == SFBAudioPlayerPlaybackStatePlaying, @"Incorrect playback state in -playReturningError:");
#endif

	if([_delegate respondsToSelector:@selector(audioPlayer:playbackStateChanged:)])
		[_delegate audioPlayer:self playbackStateChanged:SFBAudioPlayerPlaybackStatePlaying];

	return YES;
}

- (void)pause
{
	if(!self.isPlaying)
		return;

	[_playerNode pause];

#if DEBUG
	NSAssert(self.playbackState == SFBAudioPlayerPlaybackStatePaused, @"Incorrect playback state in -pause");
#endif

	if([_delegate respondsToSelector:@selector(audioPlayer:playbackStateChanged:)])
		[_delegate audioPlayer:self playbackStateChanged:SFBAudioPlayerPlaybackStatePaused];
}

- (void)resume
{
	if(!self.isPaused)
		return;

	[_playerNode play];

#if DEBUG
	NSAssert(self.playbackState == SFBAudioPlayerPlaybackStatePlaying, @"Incorrect playback state in -resume");
#endif

	if([_delegate respondsToSelector:@selector(audioPlayer:playbackStateChanged:)])
		[_delegate audioPlayer:self playbackStateChanged:SFBAudioPlayerPlaybackStatePlaying];
}

- (void)stop
{
	if(self.isStopped)
		return;

	dispatch_async_and_wait(_engineQueue, ^{
		[_engine stop];
		_engineIsRunning = false;
		[_playerNode stop];
	});

	[self clearInternalDecoderQueue];

#if DEBUG
	NSAssert(self.playbackState == SFBAudioPlayerPlaybackStateStopped, @"Incorrect playback state in -stop");
#endif

	if([_delegate respondsToSelector:@selector(audioPlayer:playbackStateChanged:)])
		[_delegate audioPlayer:self playbackStateChanged:SFBAudioPlayerPlaybackStateStopped];
}

- (BOOL)togglePlayPauseReturningError:(NSError **)error
{
	switch(self.playbackState) {
		case SFBAudioPlayerPlaybackStatePlaying:
			[self pause];
			return YES;
		case SFBAudioPlayerPlaybackStatePaused:
			[self resume];
			return YES;
		case SFBAudioPlayerPlaybackStateStopped:
			return [self playReturningError:error];
	}
}

- (void)reset
{
	dispatch_async_and_wait(_engineQueue, ^{
		[_playerNode reset];
		[_engine reset];
	});

	[self clearInternalDecoderQueue];
}

#pragma mark - Player State

- (BOOL)engineIsRunning
{
	__block BOOL isRunning;
	dispatch_async_and_wait(_engineQueue, ^{
		isRunning = _engine.isRunning;
#if DEBUG
		NSAssert(_engineIsRunning == isRunning, @"Cached value for _engine.isRunning invalid");
#endif
	});
	return isRunning;
}

- (BOOL)playerNodeIsPlaying
{
	return _playerNode.isPlaying;
}

- (SFBAudioPlayerPlaybackState)playbackState
{
	if(_engineIsRunning)
		return _playerNode.isPlaying ? SFBAudioPlayerPlaybackStatePlaying : SFBAudioPlayerPlaybackStatePaused;
	else
		return SFBAudioPlayerPlaybackStateStopped;
}

- (BOOL)isPlaying
{
	return _engineIsRunning && _playerNode.isPlaying;
}

- (BOOL)isPaused
{
	return _engineIsRunning && !_playerNode.isPlaying;
}

- (BOOL)isStopped
{
	return !_engineIsRunning;
}

- (BOOL)isReady
{
	return _playerNode.isReady;
}

- (id<SFBPCMDecoding>)currentDecoder
{
	return _playerNode.currentDecoder;
}

- (id<SFBPCMDecoding>)nowPlaying
{
	std::lock_guard<SFB::UnfairLock> lock(_nowPlayingLock);
	return _nowPlaying;
}

- (void)setNowPlaying:(id<SFBPCMDecoding>)nowPlaying
{
	{
		std::lock_guard<SFB::UnfairLock> lock(_nowPlayingLock);
#if DEBUG
		NSAssert(_nowPlaying != nowPlaying, @"Unnecessary _nowPlaying change");
#endif
		_nowPlaying = nowPlaying;
	}

	os_log_debug(_audioPlayerLog, "Now playing changed to %{public}@", nowPlaying);

	if([_delegate respondsToSelector:@selector(audioPlayer:nowPlayingChanged:)])
		[_delegate audioPlayer:self nowPlayingChanged:nowPlaying];
}

#pragma mark - Playback Properties

- (AVAudioFramePosition)framePosition
{
	return self.playbackPosition.framePosition;
}

- (AVAudioFramePosition)frameLength
{
	return self.playbackPosition.frameLength;
}

- (SFBAudioPlayerPlaybackPosition)playbackPosition
{
	return _playerNode.playbackPosition;
}

- (NSTimeInterval)currentTime
{
	return self.playbackTime.currentTime;
}

- (NSTimeInterval)totalTime
{
	return self.playbackTime.totalTime;
}

- (SFBAudioPlayerPlaybackTime)playbackTime
{
	return _playerNode.playbackTime;
}

- (BOOL)getPlaybackPosition:(SFBAudioPlayerPlaybackPosition *)playbackPosition andTime:(SFBAudioPlayerPlaybackTime *)playbackTime
{
	return [_playerNode getPlaybackPosition:playbackPosition andTime:playbackTime];
}

#pragma mark - Seeking

- (BOOL)seekForward
{
	return [self seekForward:3];
}

- (BOOL)seekBackward
{
	return [self seekBackward:3];
}

- (BOOL)seekForward:(NSTimeInterval)secondsToSkip
{
	return [_playerNode seekForward:secondsToSkip];
}

- (BOOL)seekBackward:(NSTimeInterval)secondsToSkip
{
	return [_playerNode seekBackward:secondsToSkip];
}

- (BOOL)seekToTime:(NSTimeInterval)timeInSeconds
{
	return [_playerNode seekToTime:timeInSeconds];
}

- (BOOL)seekToPosition:(double)position
{
	return [_playerNode seekToPosition:position];
}

- (BOOL)seekToFrame:(AVAudioFramePosition)frame
{
	return [_playerNode seekToFrame:frame];
}

- (BOOL)supportsSeeking
{
	return _playerNode.supportsSeeking;
}

#if TARGET_OS_OSX

#pragma mark - Volume Control

- (float)volume
{
	return [self volumeForChannel:0];
}

- (BOOL)setVolume:(float)volume error:(NSError **)error
{
	return [self setVolume:volume forChannel:0 error:error];
}

- (float)volumeForChannel:(AudioObjectPropertyElement)channel
{
	__block float volume = std::nanf("1");
	dispatch_async_and_wait(_engineQueue, ^{
		AudioUnitParameterValue channelVolume;
		OSStatus result = AudioUnitGetParameter(_engine.outputNode.audioUnit, kHALOutputParam_Volume, kAudioUnitScope_Global, channel, &channelVolume);
		if(result != noErr) {
			os_log_error(_audioPlayerLog, "AudioUnitGetParameter (kHALOutputParam_Volume, kAudioUnitScope_Global, %u) failed: %d '%{public}.4s'", channel, result, SFBCStringForOSType(result));
			return;
		}

		volume = channelVolume;
	});

	return volume;
}

- (BOOL)setVolume:(float)volume forChannel:(AudioObjectPropertyElement)channel error:(NSError **)error
{
	os_log_info(_audioPlayerLog, "Setting volume for channel %u to %g", channel, volume);

	__block BOOL success = NO;
	__block NSError *err = nil;
	dispatch_async_and_wait(_engineQueue, ^{
		AudioUnitParameterValue channelVolume = volume;
		OSStatus result = AudioUnitSetParameter(_engine.outputNode.audioUnit, kHALOutputParam_Volume, kAudioUnitScope_Global, channel, channelVolume, 0);
		if(result != noErr) {
			os_log_error(_audioPlayerLog, "AudioUnitGetParameter (kHALOutputParam_Volume, kAudioUnitScope_Global, %u) failed: %d '%{public}.4s'", channel, result, SFBCStringForOSType(result));
			err = [NSError errorWithDomain:NSOSStatusErrorDomain code:result userInfo:nil];
			return;
		}

		success = YES;
	});

	if(!success && error)
		*error = err;

	return success;
}

#pragma mark - Output Device

- (AUAudioObjectID)outputDeviceID
{
	__block AUAudioObjectID objectID = kAudioObjectUnknown;
	dispatch_async_and_wait(_engineQueue, ^{
		objectID = _engine.outputNode.AUAudioUnit.deviceID;
	});
	return objectID;
}

- (BOOL)setOutputDeviceID:(AUAudioObjectID)outputDeviceID error:(NSError **)error
{
	os_log_info(_audioPlayerLog, "Setting output device to 0x%x", outputDeviceID);

	__block BOOL result;
	__block NSError *err = nil;
	dispatch_async_and_wait(_engineQueue, ^{
		result = [_engine.outputNode.AUAudioUnit setDeviceID:outputDeviceID error:&err];
	});

	if(!result) {
		os_log_error(_audioPlayerLog, "Error setting output device: %{public}@", err);
		if(error)
			*error = err;
	}

	return result;
}

#endif

#pragma mark - AVAudioEngine

- (void)withEngine:(SFBAudioPlayerAVAudioEngineBlock)block
{
	dispatch_async_and_wait(_engineQueue, ^{
		block(_engine);
		// SFBAudioPlayer requires that the mixer node be connected to the output node
		NSAssert([_engine inputConnectionPointForNode:_engine.outputNode inputBus:0].node == _engine.mainMixerNode, @"Illegal AVAudioEngine configuration");
		NSAssert(_engine.isRunning == _engineIsRunning, @"AVAudioEngine may not be started or stopped outside of SFBAudioPlayer");
	});
}

#pragma mark - Decoder Queue

- (BOOL)internalDecoderQueueIsEmpty
{
	std::lock_guard<SFB::UnfairLock> lock(_queueLock);
	return _queuedDecoders.empty();
}

- (void)clearInternalDecoderQueue
{
	std::lock_guard<SFB::UnfairLock> lock(_queueLock);
	while(!_queuedDecoders.empty())
		_queuedDecoders.pop();
}

- (void)pushDecoderToInternalQueue:(id <SFBPCMDecoding>)decoder
{
	std::lock_guard<SFB::UnfairLock> lock(_queueLock);
	_queuedDecoders.push(decoder);
}

- (id <SFBPCMDecoding>)popDecoderFromInternalQueue
{
	std::lock_guard<SFB::UnfairLock> lock(_queueLock);
	id <SFBPCMDecoding> decoder = nil;
	if(!_queuedDecoders.empty()) {
		decoder = _queuedDecoders.front();
		_queuedDecoders.pop();
	}
	return decoder;
}

#pragma mark - Internals

- (void)handleAudioEngineConfigurationChange:(NSNotification *)notification
{
	NSAssert([notification object] == _engine, @"AVAudioEngineConfigurationChangeNotification received for incorrect AVAudioEngine instance");
	os_log_debug(_audioPlayerLog, "Received AVAudioEngineConfigurationChangeNotification");

	// AVAudioEngine stops itself when interrupted and there is no way to determine if the engine was
	// running before this notification was issued unless the state is cached
	bool engineWasRunning = _engineIsRunning;
	_engineIsRunning = false;

	// Attempt to preserve the playback state
	BOOL playerNodeWasPlaying = _playerNode.isPlaying;

	// AVAudioEngine posts this notification from a dedicated queue
	__block BOOL success;
	dispatch_async_and_wait(_engineQueue, ^{
		[_playerNode pause];

		success = [self configureProcessingGraphForFormat:_playerNode.renderingFormat forceUpdate:YES];
		if(success) {
			// Restart AVAudioEngine if previously running
			if(engineWasRunning) {
				NSError *error = nil;
				_engineIsRunning = [_engine startAndReturnError:&error];
				if(_engineIsRunning) {
					if(playerNodeWasPlaying)
						[_playerNode play];
				}
				else
					os_log_error(_audioPlayerLog, "Error starting AVAudioEngine: %{public}@", error);
			}
		}
	});

	// Success in this context means the graph is in a working state
	if(!success) {
		os_log_error(_audioPlayerLog, "Unable to create audio processing graph for %{public}@", SFB::StringDescribingAVAudioFormat(_playerNode.renderingFormat));
		if([_delegate respondsToSelector:@selector(audioPlayer:encounteredError:)]) {
			NSError *error = [NSError errorWithDomain:SFBAudioPlayerNodeErrorDomain code:SFBAudioPlayerNodeErrorCodeFormatNotSupported userInfo:nil];
			[_delegate audioPlayer:self encounteredError:error];
		}
		return;
	}

	if((engineWasRunning != _engineIsRunning || playerNodeWasPlaying != _playerNode.isPlaying) && [_delegate respondsToSelector:@selector(audioPlayer:playbackStateChanged:)])
		[_delegate audioPlayer:self playbackStateChanged:self.playbackState];

	if([_delegate respondsToSelector:@selector(audioPlayerAVAudioEngineConfigurationChange:)])
		[_delegate audioPlayerAVAudioEngineConfigurationChange:self];
}

#if TARGET_OS_IPHONE
- (void)handleAudioSessionInterruption:(NSNotification *)notification
{
	NSUInteger interruptionType = [[[notification userInfo] objectForKey:AVAudioSessionInterruptionTypeKey] unsignedIntegerValue];
	switch(interruptionType) {
		case AVAudioSessionInterruptionTypeBegan:
			os_log_debug(_audioPlayerLog, "Received AVAudioSessionInterruptionNotification (AVAudioSessionInterruptionTypeBegan)");
			[self pause];
			break;

		case AVAudioSessionInterruptionTypeEnded:
			os_log_debug(_audioPlayerLog, "Received AVAudioSessionInterruptionNotification (AVAudioSessionInterruptionTypeEnded)");

			// AVAudioEngine stops itself when AVAudioSessionInterruptionNotification is received
			// However, _engineIsRunning isn't updated and will indicate if the engine was running before the interruption
			if(_engineIsRunning) {
				dispatch_async_and_wait(_engineQueue, ^{
					NSError *error = nil;
					_engineIsRunning = [_engine startAndReturnError:&error];
					if(!_engineIsRunning)
						os_log_error(_audioPlayerLog, "Error starting AVAudioEngine: %{public}@", error);
				});
			}
			break;

		default:
			os_log_error(_audioPlayerLog, "Unknown value %lu for AVAudioSessionInterruptionTypeKey", static_cast<unsigned long>(interruptionType));
			break;
	}
}
#endif

- (BOOL)configureForAndEnqueueDecoder:(id <SFBPCMDecoding>)decoder forImmediatePlayback:(BOOL)forImmediatePlayback error:(NSError **)error
{
	NSParameterAssert(decoder != nil);

	_flags.fetch_or(eAudioPlayerFlagHavePendingDecoder);

	// Attempt to preserve the playback state
	bool engineWasRunning = _engineIsRunning;
	BOOL playerNodeWasPlaying = _playerNode.isPlaying;

	__block BOOL success = YES;

	// If the current SFBAudioPlayerNode doesn't support the decoder's format (required for gapless join),
	// reconfigure AVAudioEngine with a new SFBAudioPlayerNode with the correct format
	if(auto format = decoder.processingFormat; ![_playerNode supportsFormat:format])
		dispatch_async_and_wait(_engineQueue, ^{
			success = [self configureProcessingGraphForFormat:format forceUpdate:NO];
		});

	if(!success) {
		if(error)
			*error = [NSError errorWithDomain:SFBAudioPlayerNodeErrorDomain code:SFBAudioPlayerNodeErrorCodeFormatNotSupported userInfo:nil];
		_flags.fetch_and(~eAudioPlayerFlagHavePendingDecoder);
		if(self.nowPlaying)
			self.nowPlaying = nil;
		return NO;
	}

	if(forImmediatePlayback) {
		[self clearInternalDecoderQueue];
		success = [_playerNode resetAndEnqueueDecoder:decoder error:error];
	}
	else
		success = [_playerNode enqueueDecoder:decoder error:error];

	// Failure is unlikely since the audio processing graph was reconfigured for the decoder's processing format
	if(!success) {
		_flags.fetch_and(~eAudioPlayerFlagHavePendingDecoder);
		if(self.nowPlaying)
			self.nowPlaying = nil;
		return NO;
	}

<<<<<<< HEAD
	// AVAudioEngine may have been stopped in `-configureProcessingGraphForFormat:forceUpdate:`
	// If this is the case and it was previously running, restart it and the player node
	// as appropriate
	if(engineWasRunning && !_engineIsRunning) {
		NSError *err = nil;
		_engineIsRunning = [_engine startAndReturnError:&err];
		if(!_engineIsRunning) {
			os_log_error(_audioPlayerLog, "Error starting AVAudioEngine: %{public}@", err);
			if(error)
				*error = err;
			return NO;
		}
		if(playerNodeWasPlaying)
			[_playerNode play];
	}

//	if((engineWasRunning != _engineIsRunning || playerNodeWasPlaying != _playerNode.isPlaying) && [_delegate respondsToSelector:@selector(audioPlayerPlaybackStateChanged:)])
//		[_delegate audioPlayerPlaybackStateChanged:self];
=======
	// AVAudioEngine may have been stopped in `configureProcessingGraphForFormat`
	if(engineWasRunning != _engineIsRunning && [_delegate respondsToSelector:@selector(audioPlayer:playbackStateChanged:)])
		[_delegate audioPlayer:self playbackStateChanged:self.playbackState];
>>>>>>> be36cb28

	return YES;
}

- (BOOL)configureProcessingGraphForFormat:(AVAudioFormat *)format forceUpdate:(BOOL)forceUpdate
{
	NSParameterAssert(format != nil);

	// SFBAudioPlayerNode requires the standard format
	if(!format.isStandard) {
		format = [format standardEquivalent];
		if(!format) {
			os_log_error(_audioPlayerLog, "Unable to convert format to standard");
			return NO;
		}
	}

	BOOL formatsEqual = [format isEqual:_playerNode.renderingFormat];
	if(formatsEqual && !forceUpdate)
		return YES;

	// Even if the engine isn't running, call stop to force release of any render resources
	// Empirically this is necessary when transitioning between formats with different
	// channel counts, although it seems that it shouldn't be
	[_engine stop];
	_engineIsRunning = false;

	if(_playerNode.isPlaying)
		[_playerNode stop];

	// Avoid creating a new SFBAudioPlayerNode if not necessary
	SFBAudioPlayerNode *playerNode = nil;
	if(!formatsEqual) {
		playerNode = [[SFBAudioPlayerNode alloc] initWithFormat:format];
		if(!playerNode) {
			os_log_error(_audioPlayerLog, "Unable to create SFBAudioPlayerNode with format %{public}@", SFB::StringDescribingAVAudioFormat(format));
			return NO;
		}

		playerNode.delegate = self;
	}

	AVAudioOutputNode *outputNode = _engine.outputNode;
	AVAudioMixerNode *mixerNode = _engine.mainMixerNode;

	// SFBAudioPlayer requires that the main mixer node be connected to the output node
	NSAssert([_engine inputConnectionPointForNode:outputNode inputBus:0].node == mixerNode, @"Illegal AVAudioEngine configuration");

	AVAudioFormat *outputNodeOutputFormat = [outputNode outputFormatForBus:0];
	AVAudioFormat *mixerNodeOutputFormat = [mixerNode outputFormatForBus:0];

	auto outputFormatsMismatch = outputNodeOutputFormat.channelCount != mixerNodeOutputFormat.channelCount || outputNodeOutputFormat.sampleRate != mixerNodeOutputFormat.sampleRate;
	if(outputFormatsMismatch) {
		os_log_debug(_audioPlayerLog,
					 "Mismatch between output formats for main mixer and output nodes:\n    mainMixerNode: %{public}@\n       outputNode: %{public}@",
					 SFB::StringDescribingAVAudioFormat(mixerNodeOutputFormat),
					 SFB::StringDescribingAVAudioFormat(outputNodeOutputFormat));

		[_engine disconnectNodeInput:outputNode bus:0];

		// Reconnect the mixer and output nodes using the output node's output format
		[_engine connect:mixerNode to:outputNode format:outputNodeOutputFormat];
	}

	if(playerNode) {
		AVAudioConnectionPoint *playerNodeOutputConnectionPoint = nil;
		if(_playerNode) {
			playerNodeOutputConnectionPoint = [[_engine outputConnectionPointsForNode:_playerNode outputBus:0] firstObject];
			[_engine detachNode:_playerNode];
		}

		_playerNode = playerNode;
		[_engine attachNode:_playerNode];

		// Reconnect the player node to the next node in the processing chain
		// This is the mixer node in the default configuration, but additional nodes may
		// have been inserted between the player and mixer nodes. In this case allow the delegate
		// to make any necessary adjustments based on the format change if desired.
		if(playerNodeOutputConnectionPoint && playerNodeOutputConnectionPoint.node != mixerNode) {
			if([_delegate respondsToSelector:@selector(audioPlayer:reconfigureProcessingGraph:withFormat:)]) {
				AVAudioNode *node = [_delegate audioPlayer:self reconfigureProcessingGraph:_engine withFormat:format];
				// Ensure the delegate returned a valid node
				NSAssert(node != nil, @"nil AVAudioNode returned by -audioPlayer:reconfigureProcessingGraph:withFormat:");
				[_engine connect:_playerNode to:node format:format];
			}
			else
				[_engine connect:_playerNode to:playerNodeOutputConnectionPoint.node format:format];
		}
		else
			[_engine connect:_playerNode to:mixerNode format:format];
	}

	// AVAudioMixerNode handles sample rate conversion, but it may require input buffer sizes
	// (maximum frames per slice) greater than the default for AVAudioSourceNode (1156).
	//
	// For high sample rates, the sample rate conversion can require more rendered frames than are available by default.
	// For example, 192 KHz audio converted to 44.1 HHz requires approximately (192 / 44.1) * 512 = 2229 frames
	// So if the input and output sample rates on the mixer don't match, adjust
	// kAudioUnitProperty_MaximumFramesPerSlice to ensure enough audio data is passed per render cycle
	// See http://lists.apple.com/archives/coreaudio-api/2009/Oct/msg00150.html
	if(format.sampleRate > outputNodeOutputFormat.sampleRate) {
		os_log_debug(_audioPlayerLog, "AVAudioMixerNode input sample rate (%g Hz) and output sample rate (%g Hz) don't match", format.sampleRate, outputNodeOutputFormat.sampleRate);

		// 512 is the nominal "standard" value for kAudioUnitProperty_MaximumFramesPerSlice
		double ratio = format.sampleRate / outputNodeOutputFormat.sampleRate;
		auto maximumFramesToRender = static_cast<AUAudioFrameCount>(std::ceil(512 * ratio));

		if(auto audioUnit = _playerNode.AUAudioUnit; audioUnit.maximumFramesToRender < maximumFramesToRender) {
			BOOL renderResourcesAllocated = audioUnit.renderResourcesAllocated;
			if(renderResourcesAllocated)
				[audioUnit deallocateRenderResources];

			os_log_debug(_audioPlayerLog, "Adjusting SFBAudioPlayerNode's maximumFramesToRender to %u", maximumFramesToRender);
			audioUnit.maximumFramesToRender = maximumFramesToRender;

			NSError *error;
			if(renderResourcesAllocated && ![audioUnit allocateRenderResourcesAndReturnError:&error]) {
				os_log_error(_audioPlayerLog, "Error allocating AUAudioUnit render resources for SFBAudioPlayerNode: %{public}@", error);
			}
		}
	}

#if DEBUG
	{
		NSMutableString *string = [NSMutableString stringWithString:@"Audio processing graph:\n"];

		AVAudioFormat *inputFormat = _playerNode.renderingFormat;
		[string appendFormat:@"↓ rendering\n    %@\n", SFB::StringDescribingAVAudioFormat(inputFormat)];

		AVAudioFormat *outputFormat = [_playerNode outputFormatForBus:0];
		if(![outputFormat isEqual:inputFormat])
			[string appendFormat:@"→ %@\n    %@\n", _playerNode, SFB::StringDescribingAVAudioFormat(outputFormat)];
		else
			[string appendFormat:@"→ %@\n", _playerNode];

		AVAudioConnectionPoint *connectionPoint = [[_engine outputConnectionPointsForNode:_playerNode outputBus:0] firstObject];
		while(connectionPoint.node != _engine.mainMixerNode) {
			inputFormat = [connectionPoint.node inputFormatForBus:connectionPoint.bus];
			outputFormat = [connectionPoint.node outputFormatForBus:connectionPoint.bus];
			if(![outputFormat isEqual:inputFormat])
				[string appendFormat:@"→ %@\n    %@\n", connectionPoint.node, SFB::StringDescribingAVAudioFormat(outputFormat)];

			else
				[string appendFormat:@"→ %@\n", connectionPoint.node];

			connectionPoint = [[_engine outputConnectionPointsForNode:connectionPoint.node outputBus:0] firstObject];
		}

		inputFormat = [_engine.mainMixerNode inputFormatForBus:0];
		outputFormat = [_engine.mainMixerNode outputFormatForBus:0];
		if(![outputFormat isEqual:inputFormat])
			[string appendFormat:@"→ %@\n    %@\n", _engine.mainMixerNode, SFB::StringDescribingAVAudioFormat(outputFormat)];
		else
			[string appendFormat:@"→ %@\n", _engine.mainMixerNode];

		inputFormat = [_engine.outputNode inputFormatForBus:0];
		outputFormat = [_engine.outputNode outputFormatForBus:0];
		if(![outputFormat isEqual:inputFormat])
			[string appendFormat:@"→ %@ \"%@\"\n↓ %@]", _engine.outputNode, AudioDeviceName(_engine.outputNode.AUAudioUnit), SFB::StringDescribingAVAudioFormat(outputFormat)];
		else
			[string appendFormat:@"→ %@\n↓ \"%@\"", _engine.outputNode, AudioDeviceName(_engine.outputNode.AUAudioUnit)];

		os_log_debug(_audioPlayerLog, "%{public}@", string);
	}
#endif

	[_engine prepare];
	return YES;
}

#pragma mark - SFBAudioPlayerNodeDelegate

- (void)audioPlayerNode:(SFBAudioPlayerNode *)audioPlayerNode decodingStarted:(id<SFBPCMDecoding>)decoder
{
	if(audioPlayerNode != _playerNode) {
		os_log_fault(_audioPlayerLog, "Unexpected SFBAudioPlayerNode instance in -audioPlayerNode:decodingStarted:");
		return;
	}

	if((_flags.load() & eAudioPlayerFlagHavePendingDecoder) && !self.isPlaying) {
		_flags.fetch_or(eAudioPlayerFlagPendingDecoderBecameActive);
		self.nowPlaying = decoder;
	}
	_flags.fetch_and(~eAudioPlayerFlagHavePendingDecoder);

	if([_delegate respondsToSelector:@selector(audioPlayer:decodingStarted:)])
		[_delegate audioPlayer:self decodingStarted:decoder];
}

- (void)audioPlayerNode:(SFBAudioPlayerNode *)audioPlayerNode decodingComplete:(id<SFBPCMDecoding>)decoder
{
	if(audioPlayerNode != _playerNode) {
		os_log_fault(_audioPlayerLog, "Unexpected SFBAudioPlayerNode instance in -audioPlayerNode:decodingComplete:");
		return;
	}

	if([_delegate respondsToSelector:@selector(audioPlayer:decodingComplete:)])
		[_delegate audioPlayer:self decodingComplete:decoder];
}

- (void)audioPlayerNode:(SFBAudioPlayerNode *)audioPlayerNode decodingCanceled:(id<SFBPCMDecoding>)decoder partiallyRendered:(BOOL)partiallyRendered
{
	if(audioPlayerNode != _playerNode) {
		os_log_fault(_audioPlayerLog, "Unexpected SFBAudioPlayerNode instance in -audioPlayerNode:decodingCanceled:partiallyRendered:");
		return;
	}

	_flags.fetch_and(~eAudioPlayerFlagRenderingImminent & ~eAudioPlayerFlagPendingDecoderBecameActive);

	if((partiallyRendered && !(_flags.load() & eAudioPlayerFlagHavePendingDecoder)) || self.isStopped) {
		if(self.nowPlaying)
			self.nowPlaying = nil;
	}

	if([_delegate respondsToSelector:@selector(audioPlayer:decodingCanceled:partiallyRendered:)])
		[_delegate audioPlayer:self decodingCanceled:decoder partiallyRendered:partiallyRendered];
}

- (void)audioPlayerNode:(SFBAudioPlayerNode *)audioPlayerNode renderingWillStart:(id<SFBPCMDecoding>)decoder atHostTime:(uint64_t)hostTime
{
	if(audioPlayerNode != _playerNode) {
		os_log_fault(_audioPlayerLog, "Unexpected SFBAudioPlayerNode instance in -audioPlayerNode:renderingWillStart:atHostTime:");
		return;
	}

	_flags.fetch_or(eAudioPlayerFlagRenderingImminent);

	dispatch_after(hostTime, audioPlayerNode.delegateQueue, ^{
#if DEBUG
		const auto now = SFB::GetCurrentHostTime();
		const auto delta = SFB::ConvertAbsoluteHostTimeDeltaToNanoseconds(hostTime, now);
		const auto tolerance = static_cast<uint64_t>(1e9 / audioPlayerNode.renderingFormat.sampleRate);
		if(delta > tolerance)
			os_log_debug(_audioPlayerLog, "Rendering started notification for %{public}@ arrived %.2f msec %s", decoder, static_cast<double>(delta) / 1e6, now > hostTime ? "late" : "early");
#endif

		if(audioPlayerNode != self->_playerNode) {
			os_log_fault(_audioPlayerLog, "Unexpected SFBAudioPlayerNode instance following -audioPlayerNode:renderingWillStart:atHostTime:");
			return;
		}

		if(!(self->_flags.load() & eAudioPlayerFlagPendingDecoderBecameActive))
			self.nowPlaying = decoder;
		self->_flags.fetch_and(~eAudioPlayerFlagRenderingImminent & ~eAudioPlayerFlagPendingDecoderBecameActive);

		if([self->_delegate respondsToSelector:@selector(audioPlayer:renderingStarted:)])
			[self->_delegate audioPlayer:self renderingStarted:decoder];
	});

	if([_delegate respondsToSelector:@selector(audioPlayer:renderingWillStart:atHostTime:)])
		[_delegate audioPlayer:self renderingWillStart:decoder atHostTime:hostTime];
}

- (void)audioPlayerNode:(SFBAudioPlayerNode *)audioPlayerNode renderingWillComplete:(id<SFBPCMDecoding>)decoder atHostTime:(uint64_t)hostTime
{
	if(audioPlayerNode != _playerNode) {
		os_log_fault(_audioPlayerLog, "Unexpected SFBAudioPlayerNode instance in -audioPlayerNode:renderingWillComplete:atHostTime:");
		return;
	}

	dispatch_after(hostTime, audioPlayerNode.delegateQueue, ^{
#if DEBUG
		const auto now = SFB::GetCurrentHostTime();
		const auto delta = SFB::ConvertAbsoluteHostTimeDeltaToNanoseconds(hostTime, now);
		const auto tolerance = static_cast<uint64_t>(1e9 / audioPlayerNode.renderingFormat.sampleRate);
		if(delta > tolerance)
			os_log_debug(_audioPlayerLog, "Rendering complete notification for %{public}@ arrived %.2f msec %s", decoder, static_cast<double>(delta) / 1e6, now > hostTime ? "late" : "early");
#endif

		if(audioPlayerNode != self->_playerNode) {
			os_log_fault(_audioPlayerLog, "Unexpected SFBAudioPlayerNode instance following -audioPlayerNode:renderingWillComplete:atHostTime:");
			return;
		}

		if(auto flags = self->_flags.load(); !(flags & eAudioPlayerFlagRenderingImminent) && !(flags & eAudioPlayerFlagHavePendingDecoder) && self.internalDecoderQueueIsEmpty) {
			if(self.nowPlaying)
				self.nowPlaying = nil;
		}

		if([self->_delegate respondsToSelector:@selector(audioPlayer:renderingComplete:)])
			[self->_delegate audioPlayer:self renderingComplete:decoder];
	});

	if([_delegate respondsToSelector:@selector(audioPlayer:renderingWillComplete:atHostTime:)])
		[_delegate audioPlayer:self renderingWillComplete:decoder atHostTime:hostTime];
}

- (void)audioPlayerNode:(SFBAudioPlayerNode *)audioPlayerNode audioWillEndAtHostTime:(uint64_t)hostTime
{
	if(audioPlayerNode != _playerNode) {
		os_log_fault(_audioPlayerLog, "Unexpected SFBAudioPlayerNode instance in -audioPlayerNode:audioWillEndAtHostTime:");
		return;
	}

	dispatch_after(hostTime, audioPlayerNode.delegateQueue, ^{
#if DEBUG
		const auto now = SFB::GetCurrentHostTime();
		const auto delta = SFB::ConvertAbsoluteHostTimeDeltaToNanoseconds(hostTime, now);
		const auto tolerance = static_cast<uint64_t>(1e9 / audioPlayerNode.renderingFormat.sampleRate);
		if(delta > tolerance)
			os_log_debug(_audioPlayerLog, "End of audio notification arrived %.2f msec %s", static_cast<double>(delta) / 1e6, now > hostTime ? "late" : "early");
#endif

		if(audioPlayerNode != self->_playerNode) {
			os_log_fault(_audioPlayerLog, "Unexpected SFBAudioPlayerNode instance following -audioPlayerNode:audioWillEndAtHostTime:");
			return;
		}

		if(auto flags = self->_flags.load(); (flags & eAudioPlayerFlagRenderingImminent) || (flags & eAudioPlayerFlagHavePendingDecoder))
			return;

		// Dequeue the next decoder
		if(id <SFBPCMDecoding> decoder = [self popDecoderFromInternalQueue]; decoder) {
			NSError *error = nil;
			if(![self configureForAndEnqueueDecoder:decoder forImmediatePlayback:NO error:&error]) {
				if(error && [self->_delegate respondsToSelector:@selector(audioPlayer:encounteredError:)])
					[self->_delegate audioPlayer:self encounteredError:error];
			}
		}
		else if([self->_delegate respondsToSelector:@selector(audioPlayerEndOfAudio:)])
			[self->_delegate audioPlayerEndOfAudio:self];
		else
			[self stop];
	});

	if([_delegate respondsToSelector:@selector(audioPlayer:audioWillEndAtHostTime:)])
		[_delegate audioPlayer:self audioWillEndAtHostTime:hostTime];
}

- (void)audioPlayerNode:(SFBAudioPlayerNode *)audioPlayerNode encounteredError:(NSError *)error
{
	if(audioPlayerNode != _playerNode) {
		os_log_fault(_audioPlayerLog, "Unexpected SFBAudioPlayerNode instance in -audioPlayerNode:encounteredError:");
		return;
	}

	if([_delegate respondsToSelector:@selector(audioPlayer:encounteredError:)])
		[_delegate audioPlayer:self encounteredError:error];
}

@end<|MERGE_RESOLUTION|>--- conflicted
+++ resolved
@@ -751,7 +751,6 @@
 		return NO;
 	}
 
-<<<<<<< HEAD
 	// AVAudioEngine may have been stopped in `-configureProcessingGraphForFormat:forceUpdate:`
 	// If this is the case and it was previously running, restart it and the player node
 	// as appropriate
@@ -764,17 +763,13 @@
 				*error = err;
 			return NO;
 		}
+
 		if(playerNodeWasPlaying)
 			[_playerNode play];
 	}
 
-//	if((engineWasRunning != _engineIsRunning || playerNodeWasPlaying != _playerNode.isPlaying) && [_delegate respondsToSelector:@selector(audioPlayerPlaybackStateChanged:)])
-//		[_delegate audioPlayerPlaybackStateChanged:self];
-=======
-	// AVAudioEngine may have been stopped in `configureProcessingGraphForFormat`
-	if(engineWasRunning != _engineIsRunning && [_delegate respondsToSelector:@selector(audioPlayer:playbackStateChanged:)])
-		[_delegate audioPlayer:self playbackStateChanged:self.playbackState];
->>>>>>> be36cb28
+//	if((engineWasRunning != _engineIsRunning || playerNodeWasPlaying != _playerNode.isPlaying) && [_delegate respondsToSelector:@selector(audioPlayer:playbackStateChanged:)])
+//		[_delegate audioPlayer:self playbackStateChanged:self.playbackState];
 
 	return YES;
 }

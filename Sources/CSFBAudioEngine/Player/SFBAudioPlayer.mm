--- conflicted
+++ resolved
@@ -988,7 +988,6 @@
 
 	if(newPlayerNode) {
 		AVAudioConnectionPoint *playerNodeOutputConnectionPoint = nil;
-<<<<<<< HEAD
 		if(oldPlayerNode) {
 			playerNodeOutputConnectionPoint = [[_engine outputConnectionPointsForNode:oldPlayerNode outputBus:0] firstObject];
 			[_engine detachNode:oldPlayerNode];
@@ -1003,14 +1002,6 @@
 		// an appropriate lifetime
 		_playerNodePtr.exchange(reinterpret_cast<uintptr_t>((__bridge void *)newPlayerNode), std::memory_order_release);
 //		_playerNodePtr.store(reinterpret_cast<uintptr_t>((__bridge void *)newPlayerNode), std::memory_order_release);
-=======
-		if(_playerNode) {
-			playerNodeOutputConnectionPoint = [[_engine outputConnectionPointsForNode:_playerNode outputBus:0] firstObject];
-			[_engine detachNode:_playerNode];
-		}
-
-		[_engine attachNode:playerNode];
->>>>>>> f5eaac1b
 
 		// When an audio player node is deallocated the destructor synchronously waits
 		// for decoder cancelation (if there is an active decoder) and then for any
@@ -1022,13 +1013,8 @@
 		// -audioPlayer:decoderCanceled:framesRendered: seems to be around 100 µsec
 		//
 		// Assuming there are no external references to the audio player node,
-<<<<<<< HEAD
 		// setting it to nil here sends -dealloc
 		oldPlayerNode = nil;
-=======
-		// setting it here sends -dealloc
-		_playerNode = playerNode;
->>>>>>> f5eaac1b
 
 		// Reconnect the player node to the next node in the processing chain
 		// This is the mixer node in the default configuration, but additional nodes may

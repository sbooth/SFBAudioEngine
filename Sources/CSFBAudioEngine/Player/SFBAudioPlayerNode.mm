--- conflicted
+++ resolved
@@ -13,1490 +13,6 @@
 
 namespace {
 
-<<<<<<< HEAD
-#pragma mark - Shared State
-
-const os_log_t _audioPlayerNodeLog = os_log_create("org.sbooth.AudioEngine", "AudioPlayerNode");
-
-#pragma mark AudioBufferList Utilities
-
-/// Zeroes a range of bytes in `bufferList`
-/// - attention: `bufferList` must contain non-interleaved audio data
-/// - parameter bufferList: The destination audio buffer list
-/// - parameter byteOffset: The byte offset in `bufferList` to begin writing
-/// - parameter byteCount: The maximum number of bytes per non-interleaved buffer to write
-void SetAudioBufferListToZero(AudioBufferList * const _Nonnull bufferList, uint32_t byteOffset, uint32_t byteCount) noexcept
-{
-	assert(bufferList != nullptr);
-
-	for(UInt32 i = 0; i < bufferList->mNumberBuffers; ++i) {
-		assert(byteOffset <= bufferList->mBuffers[i].mDataByteSize);
-		const auto s = reinterpret_cast<uintptr_t>(bufferList->mBuffers[i].mData) + byteOffset;
-		const auto n = std::min(byteCount, bufferList->mBuffers[i].mDataByteSize - byteOffset);
-		std::memset(reinterpret_cast<void *>(s), 0, n);
-	}
-}
-
-#pragma mark - AVAudioChannelLayout Equivalence
-
-/// Returns `true` if `lhs` and `rhs` are equivalent
-///
-/// Channel layouts are considered equivalent if:
-/// 1) Both channel layouts are `nil`
-/// 2) One channel layout is `nil` and the other has a mono or stereo layout tag
-/// 3) `kAudioFormatProperty_AreChannelLayoutsEquivalent` is true
-bool AVAudioChannelLayoutsAreEquivalent(AVAudioChannelLayout * _Nullable lhs, AVAudioChannelLayout * _Nullable rhs) noexcept
-{
-	if(!lhs && !rhs)
-		return true;
-	else if(lhs && !rhs) {
-		auto layoutTag = lhs.layoutTag;
-		if(layoutTag == kAudioChannelLayoutTag_Mono || layoutTag == kAudioChannelLayoutTag_Stereo)
-			return true;
-	}
-	else if(!lhs && rhs) {
-		auto layoutTag = rhs.layoutTag;
-		if(layoutTag == kAudioChannelLayoutTag_Mono || layoutTag == kAudioChannelLayoutTag_Stereo)
-			return true;
-	}
-
-	if(!lhs || !rhs)
-		return false;
-
-	const AudioChannelLayout *layouts [] = {
-		lhs.layout,
-		rhs.layout
-	};
-
-	UInt32 layoutsEqual = 0;
-	UInt32 propertySize = sizeof(layoutsEqual);
-	OSStatus result = AudioFormatGetProperty(kAudioFormatProperty_AreChannelLayoutsEquivalent, sizeof(layouts), static_cast<const void *>(layouts), &propertySize, &layoutsEqual);
-
-	if(noErr != result)
-		return false;
-
-	return layoutsEqual;
-}
-
-#pragma mark - Decoder State
-
-/// State for tracking/syncing decoding progress
-struct DecoderState {
-	using atomic_ptr = std::atomic<DecoderState *>;
-	static_assert(atomic_ptr::is_always_lock_free, "Lock-free std::atomic<DecoderState *> required");
-
-	static constexpr AVAudioFrameCount 	kDefaultFrameCapacity 	= 1024;
-	static constexpr int64_t			kInvalidFramePosition 	= -1;
-
-	enum DecoderStateFlags : unsigned int {
-		eFlagCancelDecoding 	= 1u << 0,
-		eFlagDecodingStarted 	= 1u << 1,
-		eFlagDecodingComplete 	= 1u << 2,
-		eFlagRenderingStarted 	= 1u << 3,
-		eFlagRenderingComplete 	= 1u << 4,
-	};
-
-	/// Monotonically increasing instance counter
-	const uint64_t			mSequenceNumber 	= sSequenceNumber++;
-
-	/// Decoder state flags
-	std::atomic_uint 		mFlags 				= 0;
-	static_assert(std::atomic_uint::is_always_lock_free, "Lock-free std::atomic_uint required");
-
-	/// The number of frames decoded
-	std::atomic_int64_t 	mFramesDecoded 		= 0;
-	/// The number of frames converted
-	std::atomic_int64_t 	mFramesConverted 	= 0;
-	/// The number of frames rendered
-	std::atomic_int64_t 	mFramesRendered 	= 0;
-	/// The total number of audio frames
-	std::atomic_int64_t 	mFrameLength 		= 0;
-	/// The desired seek offset
-	std::atomic_int64_t 	mFrameToSeek 		= kInvalidFramePosition;
-
-	static_assert(std::atomic_int64_t::is_always_lock_free, "Lock-free std::atomic_int64_t required");
-
-	/// Decodes audio from the source representation to PCM
-	id <SFBPCMDecoding> 	mDecoder 			= nil;
-	/// Converts audio from the decoder's processing format to another PCM variant at the same sample rate
-	AVAudioConverter 		*mConverter 		= nil;
-	/// Buffer used internally for buffering during conversion
-	AVAudioPCMBuffer 		*mDecodeBuffer 		= nil;
-
-	/// Next sequence number to use
-	static uint64_t			sSequenceNumber;
-
-	DecoderState(id <SFBPCMDecoding> _Nonnull decoder, AVAudioFormat * _Nonnull format, AVAudioFrameCount frameCapacity = kDefaultFrameCapacity)
-	: mFrameLength{decoder.frameLength}, mDecoder{decoder}
-	{
-#if DEBUG
-		assert(decoder != nil);
-		assert(format != nil);
-#endif /* DEBUG */
-
-		mConverter = [[AVAudioConverter alloc] initFromFormat:mDecoder.processingFormat toFormat:format];
-		if(!mConverter) {
-			os_log_error(_audioPlayerNodeLog, "Error creating AVAudioConverter converting from %{public}@ to %{public}@", mDecoder.processingFormat, format);
-			throw std::runtime_error("Error creating AVAudioConverter");
-		}
-
-		// The logic in this class assumes no SRC is performed by mConverter
-		assert(mConverter.inputFormat.sampleRate == mConverter.outputFormat.sampleRate);
-
-		mDecodeBuffer = [[AVAudioPCMBuffer alloc] initWithPCMFormat:mConverter.inputFormat frameCapacity:frameCapacity];
-		if(!mDecodeBuffer)
-			throw std::system_error(std::error_code(ENOMEM, std::generic_category()));
-
-		if(auto framePosition = decoder.framePosition; framePosition != 0) {
-			mFramesDecoded.store(framePosition);
-			mFramesConverted.store(framePosition);
-			mFramesRendered.store(framePosition);
-		}
-	}
-
-	AVAudioFramePosition FramePosition() const noexcept
-	{
-		const auto seek = mFrameToSeek.load();
-		return seek == kInvalidFramePosition ? mFramesRendered.load() : seek;
-	}
-
-	AVAudioFramePosition FrameLength() const noexcept
-	{
-		return mFrameLength.load();
-	}
-
-	bool DecodeAudio(AVAudioPCMBuffer * _Nonnull buffer, NSError **error = nullptr) noexcept
-	{
-#if DEBUG
-		assert(buffer != nil);
-		assert(buffer.frameCapacity == mDecodeBuffer.frameCapacity);
-#endif /* DEBUG */
-
-		if(![mDecoder decodeIntoBuffer:mDecodeBuffer frameLength:mDecodeBuffer.frameCapacity error:error])
-			return false;
-
-		if(mDecodeBuffer.frameLength == 0) {
-			mFlags.fetch_or(eFlagDecodingComplete);
-			buffer.frameLength = 0;
-			return true;
-		}
-
-		this->mFramesDecoded.fetch_add(mDecodeBuffer.frameLength);
-
-		// Only PCM to PCM conversions are performed
-		if(![mConverter convertToBuffer:buffer fromBuffer:mDecodeBuffer error:error])
-			return false;
-		mFramesConverted.fetch_add(buffer.frameLength);
-
-		// If `buffer` is not full but -decodeIntoBuffer:frameLength:error: returned `YES`
-		// decoding is complete
-		if(buffer.frameLength != buffer.frameCapacity)
-			mFlags.fetch_or(eFlagDecodingComplete);
-
-		return true;
-	}
-
-	/// Returns `true` if there is a pending seek request
-	bool HasPendingSeek() const noexcept
-	{
-		return mFrameToSeek.load() != kInvalidFramePosition;
-	}
-
-	/// Sets the pending seek request to `frame`
-	void RequestSeekToFrame(AVAudioFramePosition frame) noexcept
-	{
-		mFrameToSeek.store(frame);
-	}
-
-	/// Performs the pending seek request, if present
-	bool PerformPendingSeek() noexcept
-	{
-		auto seekOffset = mFrameToSeek.load();
-		if(seekOffset == kInvalidFramePosition)
-			return true;
-
-		os_log_debug(_audioPlayerNodeLog, "Seeking to frame %lld in %{public}@ ", seekOffset, mDecoder);
-
-		if([mDecoder seekToFrame:seekOffset error:nil])
-			// Reset the converter to flush any buffers
-			[mConverter reset];
-		else
-			os_log_debug(_audioPlayerNodeLog, "Error seeking to frame %lld", seekOffset);
-
-		const auto newFrame = mDecoder.framePosition;
-		if(newFrame != seekOffset) {
-			os_log_debug(_audioPlayerNodeLog, "Inaccurate seek to frame %lld, got %lld", seekOffset, newFrame);
-			seekOffset = newFrame;
-		}
-
-		// Update the seek request
-		mFrameToSeek.store(kInvalidFramePosition);
-
-		// Update the frame counters accordingly
-		// A seek is handled in essentially the same way as initial playback
-		if(newFrame != kInvalidFramePosition) {
-			mFramesDecoded.store(newFrame);
-			mFramesConverted.store(seekOffset);
-			mFramesRendered.store(seekOffset);
-		}
-
-		return newFrame != kInvalidFramePosition;
-	}
-};
-
-uint64_t DecoderState::sSequenceNumber = 1;
-using DecoderQueue = std::deque<id <SFBPCMDecoding>>;
-
-#pragma mark - Decoder State Array
-
-constexpr size_t kDecoderStateArraySize = 8;
-using DecoderStateArray = std::array<DecoderState::atomic_ptr, kDecoderStateArraySize>;
-
-/// Returns the element in `decoders` with the smallest sequence number that has not completed rendering
-DecoderState * _Nullable GetActiveDecoderStateWithSmallestSequenceNumber(const DecoderStateArray& decoders) noexcept
-{
-	DecoderState *result = nullptr;
-	for(const auto& atomic_ptr : decoders) {
-		auto decoderState = atomic_ptr.load();
-		if(!decoderState)
-			continue;
-
-		if(const auto flags = decoderState->mFlags.load(); flags & DecoderState::eFlagRenderingComplete)
-			continue;
-
-		if(!result)
-			result = decoderState;
-		else if(decoderState->mSequenceNumber < result->mSequenceNumber)
-			result = decoderState;
-	}
-
-	return result;
-}
-
-/// Returns the element in `decoders` with the smallest sequence number greater than `sequenceNumber` that has not completed rendering
-DecoderState * _Nullable GetActiveDecoderStateFollowingSequenceNumber(const DecoderStateArray& decoders, const uint64_t& sequenceNumber) noexcept
-{
-	DecoderState *result = nullptr;
-	for(const auto& atomic_ptr : decoders) {
-		auto decoderState = atomic_ptr.load();
-		if(!decoderState)
-			continue;
-
-		if(const auto flags = decoderState->mFlags.load(); flags & DecoderState::eFlagRenderingComplete)
-			continue;
-
-		if(!result && decoderState->mSequenceNumber > sequenceNumber)
-			result = decoderState;
-		else if(result && decoderState->mSequenceNumber > sequenceNumber && decoderState->mSequenceNumber < result->mSequenceNumber)
-			result = decoderState;
-	}
-
-	return result;
-}
-
-/// Returns the element in `decoders` with sequence number equal to `sequenceNumber`
-DecoderState * _Nullable GetDecoderStateWithSequenceNumber(const DecoderStateArray& decoders, const uint64_t& sequenceNumber) noexcept
-{
-	for(const auto& atomic_ptr : decoders) {
-		auto decoderState = atomic_ptr.load();
-		if(!decoderState)
-			continue;
-
-		if(decoderState->mSequenceNumber == sequenceNumber)
-			return decoderState;
-	}
-
-	return nullptr;
-}
-
-/// Deletes the element in `decoders` with sequence number equal to `sequenceNumber`
-void DeleteDecoderStateWithSequenceNumber(DecoderStateArray& decoders, const uint64_t& sequenceNumber) noexcept
-{
-	for(auto& atomic_ptr : decoders) {
-		auto decoderState = atomic_ptr.load();
-		if(!decoderState || decoderState->mSequenceNumber != sequenceNumber)
-			continue;
-
-		os_log_debug(_audioPlayerNodeLog, "Deleting decoder state for %{public}@", decoderState->mDecoder);
-		delete atomic_ptr.exchange(nullptr);
-	}
-}
-
-#pragma mark - Events
-
-/// Returns the next event identification number
-/// - note: Event identification numbers are unique across all event types
-uint64_t NextEventIdentificationNumber() noexcept
-{
-	static std::atomic_uint64_t nextIdentificationNumber = 1;
-	static_assert(std::atomic_uint64_t::is_always_lock_free, "Lock-free std::atomic_uint64_t required");
-	return nextIdentificationNumber.fetch_add(1);
-}
-
-/// An event header consisting of an event command and event identification number
-template <typename T, typename = std::enable_if_t<std::is_same_v<std::underlying_type_t<T>, uint32_t>>>
-struct EventHeader {
-	/// The event command
-	T mCommand;
-	/// The event identification number
-	uint64_t mIdentificationNumber;
-
-	/// Constructs an empty event header
-	EventHeader() noexcept = default;
-
-	/// Constructs an event header with the next available identification number
-	/// - parameter command: The command for the event
-	EventHeader(T command) noexcept
-	: mCommand{command}, mIdentificationNumber{NextEventIdentificationNumber()}
-	{}
-};
-
-#pragma mark Decoding Events
-
-/// Decoding queue events
-enum class DecodingEventCommand : uint32_t {
-	eStarted 	= 1,
-	eComplete 	= 2,
-	eCanceled 	= 3,
-	eError 		= 4,
-};
-
-/// A decoding event header
-using DecodingEventHeader = EventHeader<DecodingEventCommand>;
-
-#pragma mark Rendering Events
-
-/// Render block events
-enum class RenderingEventCommand : uint32_t {
-	eStarted 		= 1,
-	eComplete 		= 2,
-	eEndOfAudio		= 3,
-};
-
-/// A rendering event command and identification number
-using RenderingEventHeader = EventHeader<RenderingEventCommand>;
-
-#pragma mark - AudioPlayerNode
-
-void release_nserror_f(void *context)
-{
-	(void)(__bridge_transfer NSError *)context;
-}
-
-/// SFBAudioPlayerNode implementation
-struct AudioPlayerNode {
-	using unique_ptr = std::unique_ptr<AudioPlayerNode>;
-
-	/// The minimum number of frames to write to the ring buffer
-	static constexpr AVAudioFrameCount kRingBufferChunkSize = 2048;
-
-	enum AudioPlayerNodeFlags : unsigned int {
-		eFlagIsPlaying 				= 1u << 0,
-		eFlagIsMuted 				= 1u << 1,
-		eFlagMuteRequested 			= 1u << 2,
-		eFlagRingBufferNeedsReset 	= 1u << 3,
-	};
-
-	/// Unsafe reference to owning `SFBAudioPlayerNode` instance
-	__unsafe_unretained SFBAudioPlayerNode *mNode 			= nil;
-
-	/// The render block supplying audio
-	AVAudioSourceNodeRenderBlock 	mRenderBlock 			= nullptr;
-
-private:
-	/// The format of the audio supplied by `mRenderBlock`
-	AVAudioFormat 					*mRenderingFormat		= nil;
-
-	/// Ring buffer used to transfer audio between the decoding dispatch queue and the render block
-	SFB::AudioRingBuffer			mAudioRingBuffer 		= {};
-
-	/// Active decoders and associated state
-	DecoderStateArray 				*mActiveDecoders 		= nullptr;
-
-	/// Decoders enqueued for playback that are not yet active
-	DecoderQueue 					mQueuedDecoders 		= {};
-	/// Lock used to protect access to `mQueuedDecoders`
-	mutable SFB::UnfairLock			mQueueLock;
-
-	/// Dispatch queue used for decoding
-	dispatch_queue_t				mDecodingQueue 			= nullptr;
-	/// Dispatch semaphore used for communication with the decoding queue
-	SFB::DispatchSemaphore			mDecodingSemaphore 		{0};
-	/// Dispatch group used to track decoding tasks
-	dispatch_group_t 				mDecodingGroup			= nullptr;
-
-	/// Ring buffer used to communicate events from the decoding queue
-	SFB::RingBuffer					mDecodeEventRingBuffer;
-	/// Ring buffer used to communicate events from the render block
-	SFB::RingBuffer					mRenderEventRingBuffer;
-
-	/// Dispatch queue used for event processing
-	dispatch_queue_t				mEventProcessingQueue	= nullptr;
-	/// Dispatch source initiating event processing by the render block
-	dispatch_source_t				mEventProcessingSource 	= nullptr;
-	/// Dispatch group used to track event processing initiated by the decoding queue
-	dispatch_group_t 				mEventProcessingGroup	= nullptr;
-
-	/// AudioPlayerNode flags
-	std::atomic_uint 				mFlags 					= 0;
-	static_assert(std::atomic_uint::is_always_lock_free, "Lock-free std::atomic_uint required");
-
-	/// Counter used for unique keys to `dispatch_queue_set_specific`
-	std::atomic_uint64_t 			mDispatchKeyCounter 	= 1;
-
-public:
-	AudioPlayerNode(AVAudioFormat * _Nonnull format, uint32_t ringBufferSize)
-	: mRenderingFormat{format}
-	{
-#if DEBUG
-		assert(format != nil);
-#endif /* DEBUG */
-
-		os_log_debug(_audioPlayerNodeLog, "Created <AudioPlayerNode: %p>, rendering format %{public}@", this, SFB::StringDescribingAVAudioFormat(mRenderingFormat));
-
-		// Allocate and initialize the decoder state array
-		mActiveDecoders = new DecoderStateArray;
-		for(auto& atomic_ptr : *mActiveDecoders)
-			atomic_ptr.store(nullptr);
-
-		// ========================================
-		// Decoding Setup
-
-		// Create the dispatch queue used for decoding
-		dispatch_queue_attr_t attr = dispatch_queue_attr_make_with_qos_class(DISPATCH_QUEUE_SERIAL, QOS_CLASS_USER_INITIATED, 0);
-		if(!attr) {
-			os_log_error(_audioPlayerNodeLog, "dispatch_queue_attr_make_with_qos_class failed");
-			throw std::runtime_error("dispatch_queue_attr_make_with_qos_class failed");
-		}
-
-		mDecodingQueue = dispatch_queue_create_with_target("AudioPlayerNode.Decoding", attr, DISPATCH_TARGET_QUEUE_DEFAULT);
-		if(!mDecodingQueue) {
-			os_log_error(_audioPlayerNodeLog, "Unable to create decoding dispatch queue: dispatch_queue_create_with_target failed");
-			throw std::runtime_error("dispatch_queue_create_with_target failed");
-		}
-
-		mDecodingGroup = dispatch_group_create();
-		if(!mDecodingGroup) {
-			os_log_error(_audioPlayerNodeLog, "Unable to decoding dispatch group: dispatch_group_create failed");
-			throw std::runtime_error("dispatch_group_create failed");
-		}
-
-		// ========================================
-		// Rendering Setup
-
-		// Allocate the audio ring buffer moving audio from the decoder queue to the render block
-		if(!mAudioRingBuffer.Allocate(*(mRenderingFormat.streamDescription), ringBufferSize)) {
-			os_log_error(_audioPlayerNodeLog, "Unable to create audio ring buffer: SFB::Audio::RingBuffer::Allocate failed");
-			throw std::runtime_error("SFB::Audio::RingBuffer::Allocate failed");
-		}
-
-		// Set up the render block
-		mRenderBlock = ^OSStatus(BOOL *isSilence, const AudioTimeStamp *timestamp, AVAudioFrameCount frameCount, AudioBufferList *outputData) {
-			return Render(*isSilence, *timestamp, frameCount, outputData);
-		};
-
-		// ========================================
-		// Event Processing Setup
-
-		// The decode event ring buffer is written to by the decoding queue and read from by the event queue
-		if(!mDecodeEventRingBuffer.Allocate(256)) {
-			os_log_error(_audioPlayerNodeLog, "Unable to create decode event ring buffer: SFB::RingBuffer::Allocate failed");
-			throw std::runtime_error("SFB::RingBuffer::Allocate failed");
-		}
-
-		// The render event ring buffer is written to by the render block and read from by the event queue
-		if(!mRenderEventRingBuffer.Allocate(256)) {
-			os_log_error(_audioPlayerNodeLog, "Unable to create render event ring buffer: SFB::RingBuffer::Allocate failed");
-			throw std::runtime_error("SFB::RingBuffer::Allocate failed");
-		}
-
-		// Create the dispatch queue used for event processing, reusing the same attributes
-		mEventProcessingQueue = dispatch_queue_create_with_target("AudioPlayerNode.Events", attr, DISPATCH_TARGET_QUEUE_DEFAULT);
-		if(!mEventProcessingQueue) {
-			os_log_error(_audioPlayerNodeLog, "Unable to create event processing dispatch queue: dispatch_queue_create_with_target failed");
-			throw std::runtime_error("dispatch_queue_create_with_target failed");
-		}
-
-		// Create the dispatch source used to trigger event processing from the render block
-		mEventProcessingSource = dispatch_source_create(DISPATCH_SOURCE_TYPE_DATA_OR, 0, 0, mEventProcessingQueue);
-		if(!mEventProcessingSource) {
-			os_log_error(_audioPlayerNodeLog, "Unable to create event processing dispatch source: dispatch_source_create failed");
-			throw std::runtime_error("dispatch_source_create failed");
-		}
-
-		mEventProcessingGroup = dispatch_group_create();
-		if(!mEventProcessingGroup) {
-			os_log_error(_audioPlayerNodeLog, "Unable to create event processing dispatch group: dispatch_group_create failed");
-			throw std::runtime_error("dispatch_group_create failed");
-		}
-
-		dispatch_source_set_event_handler(mEventProcessingSource, ^{
-			ProcessPendingEvents();
-		});
-
-		// Start processing events from the render block
-		dispatch_activate(mEventProcessingSource);
-	}
-
-	~AudioPlayerNode()
-	{
-		mFlags.fetch_and(~eFlagIsPlaying);
-		CancelCurrentDecoder();
-
-		// Cancel any further event processing initiated by the render block
-		dispatch_source_cancel(mEventProcessingSource);
-
-		// Wait for the current decoder to complete cancelation
-		dispatch_group_wait(mDecodingGroup, DISPATCH_TIME_FOREVER);
-
-		// Wait for event processing initiated by the decoding queue to complete
-		dispatch_group_wait(mEventProcessingGroup, DISPATCH_TIME_FOREVER);
-
-		// Delete any remaining decoder state
-		for(auto& atomic_ptr : *mActiveDecoders)
-			delete atomic_ptr.exchange(nullptr);
-		delete mActiveDecoders;
-
-		os_log_debug(_audioPlayerNodeLog, "<AudioPlayerNode: %p> destroyed", this);
-	}
-
-#pragma mark - Playback Control
-
-	void Play() noexcept
-	{
-		mFlags.fetch_or(eFlagIsPlaying);
-	}
-
-	void Pause() noexcept
-	{
-		mFlags.fetch_and(~eFlagIsPlaying);
-	}
-
-	void Stop() noexcept
-	{
-		mFlags.fetch_and(~eFlagIsPlaying);
-		Reset();
-	}
-
-	void TogglePlayPause() noexcept
-	{
-		mFlags.fetch_xor(eFlagIsPlaying);
-	}
-
-#pragma mark - Playback State
-
-	bool IsPlaying() const noexcept
-	{
-		return (mFlags.load() & eFlagIsPlaying) != 0;
-	}
-
-	bool IsReady() const noexcept
-	{
-		const auto decoderState = GetActiveDecoderStateWithSmallestSequenceNumber();
-		return decoderState ? true : false;
-	}
-
-#pragma mark - Playback Properties
-
-	SFBAudioPlayerNodePlaybackPosition PlaybackPosition() const noexcept
-	{
-		const auto decoderState = GetActiveDecoderStateWithSmallestSequenceNumber();
-		if(!decoderState)
-			return { .framePosition = SFBUnknownFramePosition, .frameLength = SFBUnknownFrameLength };
-
-		return { .framePosition = decoderState->FramePosition(), .frameLength = decoderState->FrameLength() };
-	}
-
-	SFBAudioPlayerNodePlaybackTime PlaybackTime() const noexcept
-	{
-		const auto decoderState = GetActiveDecoderStateWithSmallestSequenceNumber();
-		if(!decoderState)
-			return { .currentTime = SFBUnknownTime, .totalTime = SFBUnknownTime };
-
-		SFBAudioPlayerNodePlaybackTime playbackTime = { .currentTime = SFBUnknownTime, .totalTime = SFBUnknownTime };
-
-		const auto framePosition = decoderState->FramePosition();
-		const auto frameLength = decoderState->FrameLength();
-
-		if(const auto sampleRate = decoderState->mConverter.outputFormat.sampleRate; sampleRate > 0) {
-			if(framePosition != SFBUnknownFramePosition)
-				playbackTime.currentTime = framePosition / sampleRate;
-			if(frameLength != SFBUnknownFrameLength)
-				playbackTime.totalTime = frameLength / sampleRate;
-		}
-
-		return playbackTime;
-	}
-
-	bool GetPlaybackPositionAndTime(SFBAudioPlayerNodePlaybackPosition * _Nullable playbackPosition, SFBAudioPlayerNodePlaybackTime * _Nullable playbackTime) const noexcept
-	{
-		const auto decoderState = GetActiveDecoderStateWithSmallestSequenceNumber();
-		if(!decoderState) {
-			if(playbackPosition)
-				*playbackPosition = { .framePosition = SFBUnknownFramePosition, .frameLength = SFBUnknownFrameLength };
-			if(playbackTime)
-				*playbackTime = { .currentTime = SFBUnknownTime, .totalTime = SFBUnknownTime };
-			return false;
-		}
-
-		SFBAudioPlayerNodePlaybackPosition currentPlaybackPosition = { .framePosition = decoderState->FramePosition(), .frameLength = decoderState->FrameLength() };
-		if(playbackPosition)
-			*playbackPosition = currentPlaybackPosition;
-
-		if(playbackTime) {
-			SFBAudioPlayerNodePlaybackTime currentPlaybackTime = { .currentTime = SFBUnknownTime, .totalTime = SFBUnknownTime };
-			if(const auto sampleRate = decoderState->mConverter.outputFormat.sampleRate; sampleRate > 0) {
-				if(currentPlaybackPosition.framePosition != SFBUnknownFramePosition)
-					currentPlaybackTime.currentTime = currentPlaybackPosition.framePosition / sampleRate;
-				if(currentPlaybackPosition.frameLength != SFBUnknownFrameLength)
-					currentPlaybackTime.totalTime = currentPlaybackPosition.frameLength / sampleRate;
-			}
-			*playbackTime = currentPlaybackTime;
-		}
-
-		return true;
-	}
-
-#pragma mark - Seeking
-
-	bool SeekForward(NSTimeInterval secondsToSkip) noexcept
-	{
-		if(secondsToSkip < 0)
-			secondsToSkip = 0;
-
-		const auto decoderState = GetActiveDecoderStateWithSmallestSequenceNumber();
-		if(!decoderState)
-			return false;
-
-		const auto sampleRate = decoderState->mConverter.outputFormat.sampleRate;
-		const auto framePosition = decoderState->FramePosition();
-		auto targetFrame = framePosition + static_cast<AVAudioFramePosition>(secondsToSkip * sampleRate);
-
-		if(targetFrame >= decoderState->FrameLength())
-			targetFrame = std::max(decoderState->FrameLength() - 1, 0ll);
-
-		return SeekToFrame(targetFrame);
-	}
-
-	bool SeekBackward(NSTimeInterval secondsToSkip) noexcept
-	{
-		if(secondsToSkip < 0)
-			secondsToSkip = 0;
-
-		const auto decoderState = GetActiveDecoderStateWithSmallestSequenceNumber();
-		if(!decoderState)
-			return false;
-
-		const auto sampleRate = decoderState->mConverter.outputFormat.sampleRate;
-		const auto framePosition = decoderState->FramePosition();
-		auto targetFrame = framePosition - static_cast<AVAudioFramePosition>(secondsToSkip * sampleRate);
-
-		if(targetFrame < 0)
-			targetFrame = 0;
-
-		return SeekToFrame(targetFrame);
-	}
-
-	bool SeekToTime(NSTimeInterval timeInSeconds) noexcept
-	{
-		if(timeInSeconds < 0)
-			timeInSeconds = 0;
-
-		const auto decoderState = GetActiveDecoderStateWithSmallestSequenceNumber();
-		if(!decoderState)
-			return false;
-
-		const auto sampleRate = decoderState->mConverter.outputFormat.sampleRate;
-		auto targetFrame = static_cast<AVAudioFramePosition>(timeInSeconds * sampleRate);
-
-		if(targetFrame >= decoderState->FrameLength())
-			targetFrame = std::max(decoderState->FrameLength() - 1, 0ll);
-
-		return SeekToFrame(targetFrame);
-	}
-
-	bool SeekToPosition(double position) noexcept
-	{
-		if(position < 0)
-			position = 0;
-		else if(position >= 1)
-			position = std::nextafter(1.0, 0.0);
-
-		const auto decoderState = GetActiveDecoderStateWithSmallestSequenceNumber();
-		if(!decoderState)
-			return false;
-
-		auto frameLength = decoderState->FrameLength();
-		return SeekToFrame(static_cast<AVAudioFramePosition>(frameLength * position));
-	}
-
-	bool SeekToFrame(AVAudioFramePosition frame) noexcept
-	{
-		if(frame < 0)
-			frame = 0;
-
-		const auto decoderState = GetActiveDecoderStateWithSmallestSequenceNumber();
-		if(!decoderState || !decoderState->mDecoder.supportsSeeking)
-			return false;
-
-		if(frame >= decoderState->FrameLength())
-			frame = std::max(decoderState->FrameLength() - 1, 0ll);
-
-		decoderState->RequestSeekToFrame(frame);
-		mDecodingSemaphore.Signal();
-
-		return true;
-	}
-
-	bool SupportsSeeking() const noexcept
-	{
-		const auto decoderState = GetActiveDecoderStateWithSmallestSequenceNumber();
-		return decoderState ? decoderState->mDecoder.supportsSeeking : false;
-	}
-
-#pragma mark - Format Information
-
-	AVAudioFormat * _Nonnull RenderingFormat() const noexcept
-	{
-		return mRenderingFormat;
-	}
-
-	bool SupportsFormat(AVAudioFormat * _Nonnull format) const noexcept
-	{
-#if DEBUG
-		assert(format != nil);
-#endif /* DEBUG */
-
-		// Gapless playback requires the same number of channels at the same sample rate with the same channel layout
-		auto channelLayoutsAreEquivalent = AVAudioChannelLayoutsAreEquivalent(format.channelLayout, mRenderingFormat.channelLayout);
-		return format.channelCount == mRenderingFormat.channelCount && format.sampleRate == mRenderingFormat.sampleRate && channelLayoutsAreEquivalent;
-	}
-
-#pragma mark - Queue Management
-
-	bool EnqueueDecoder(id <SFBPCMDecoding> _Nonnull decoder, bool reset, NSError **error) noexcept
-	{
-#if DEBUG
-		assert(decoder != nil);
-
-		// Extra checks to prevent decoder reuse
-		{
-			std::lock_guard<SFB::UnfairLock> lock(mQueueLock);
-			for(const auto& elem : mQueuedDecoders)
-				assert(elem != decoder);
-		}
-
-		for(const auto& atomic_ptr : *mActiveDecoders) {
-			if(const auto decoderState = atomic_ptr.load(); decoderState)
-				assert(decoderState->mDecoder != decoder);
-		}
-#endif /* DEBUG */
-
-		if(!decoder.isOpen && ![decoder openReturningError:error])
-			return false;
-
-		if(!SupportsFormat(decoder.processingFormat)) {
-			os_log_error(_audioPlayerNodeLog, "Unsupported decoder processing format: %{public}@", SFB::StringDescribingAVAudioFormat(decoder.processingFormat));
-
-			if(error)
-				*error = [NSError SFB_errorWithDomain:SFBAudioPlayerNodeErrorDomain
-												 code:SFBAudioPlayerNodeErrorCodeFormatNotSupported
-						descriptionFormatStringForURL:NSLocalizedString(@"The format of the file “%@” is not supported.", @"")
-												  url:decoder.inputSource.url
-										failureReason:NSLocalizedString(@"Unsupported file format", @"")
-								   recoverySuggestion:NSLocalizedString(@"The file's format is not supported by this player.", @"")];
-
-			return false;
-		}
-
-		if(reset)
-			Reset();
-
-		os_log_info(_audioPlayerNodeLog, "Enqueuing %{public}@", decoder);
-
-		{
-			std::lock_guard<SFB::UnfairLock> lock(mQueueLock);
-			mQueuedDecoders.push_back(decoder);
-		}
-
-		DequeueAndProcessDecoder();
-
-		return true;
-	}
-
-	id <SFBPCMDecoding> _Nullable DequeueDecoder() noexcept
-	{
-		std::lock_guard<SFB::UnfairLock> lock(mQueueLock);
-		id <SFBPCMDecoding> decoder = nil;
-		if(!mQueuedDecoders.empty()) {
-			decoder = mQueuedDecoders.front();
-			mQueuedDecoders.pop_front();
-		}
-		return decoder;
-	}
-
-	id<SFBPCMDecoding> _Nullable CurrentDecoder() const noexcept
-	{
-		const auto decoderState = GetActiveDecoderStateWithSmallestSequenceNumber();
-		return decoderState ? decoderState->mDecoder : nil;
-	}
-
-	void CancelCurrentDecoder() noexcept
-	{
-		if(auto decoderState = GetActiveDecoderStateWithSmallestSequenceNumber(); decoderState) {
-			decoderState->mFlags.fetch_or(DecoderState::eFlagCancelDecoding);
-			mDecodingSemaphore.Signal();
-		}
-	}
-
-	void ClearQueue() noexcept
-	{
-		std::lock_guard<SFB::UnfairLock> lock(mQueueLock);
-		mQueuedDecoders.resize(0);
-	}
-
-	bool QueueIsEmpty() const noexcept
-	{
-		std::lock_guard<SFB::UnfairLock> lock(mQueueLock);
-		return mQueuedDecoders.empty();
-	}
-
-	void Reset() noexcept
-	{
-		ClearQueue();
-		CancelCurrentDecoder();
-	}
-
-private:
-
-	/// Returns the decoder state in `mActiveDecoders` with the smallest sequence number that has not completed rendering
-	DecoderState * _Nullable GetActiveDecoderStateWithSmallestSequenceNumber() const noexcept
-	{
-		return ::GetActiveDecoderStateWithSmallestSequenceNumber(*mActiveDecoders);
-	}
-
-	/// Returns the decoder state in `mActiveDecoders` with the smallest sequence number greater than `sequenceNumber` that has not completed rendering
-	DecoderState * _Nullable GetActiveDecoderStateFollowingSequenceNumber(const uint64_t& sequenceNumber) const noexcept
-	{
-		return ::GetActiveDecoderStateFollowingSequenceNumber(*mActiveDecoders, sequenceNumber);
-	}
-
-	/// Returns the decoder state in `mActiveDecoders` with sequence number equal to `sequenceNumber`
-	DecoderState * _Nullable GetDecoderStateWithSequenceNumber(const uint64_t& sequenceNumber) const noexcept
-	{
-		return ::GetDecoderStateWithSequenceNumber(*mActiveDecoders, sequenceNumber);
-	}
-
-	/// Deletes the decoder state in `mActiveDecoders` with sequence number equal to `sequenceNumber`
-	void DeleteDecoderStateWithSequenceNumber(const uint64_t& sequenceNumber) noexcept
-	{
-		::DeleteDecoderStateWithSequenceNumber(*mActiveDecoders, sequenceNumber);
-	}
-
-#pragma mark - Decoding
-
-	void DequeueAndProcessDecoder() noexcept
-	{
-		dispatch_group_async(mDecodingGroup, mDecodingQueue, ^{
-			// Dequeue and process the next decoder
-			if(auto decoder = DequeueDecoder(); decoder) {
-				// Create the decoder state
-				DecoderState *decoderState = nullptr;
-
-				try {
-					// When the decoder's processing format and rendering format don't match
-					// conversion will be performed in DecoderState::DecodeAudio()
-					decoderState = new DecoderState(decoder, mRenderingFormat, kRingBufferChunkSize);
-				}
-
-				catch(const std::exception& e) {
-					os_log_error(_audioPlayerNodeLog, "Error creating decoder state: %{public}s", e.what());
-
-					NSError *error = [NSError errorWithDomain:SFBAudioPlayerNodeErrorDomain
-														 code:SFBAudioPlayerNodeErrorCodeInternalError
-													 userInfo:@{ NSLocalizedFailureReasonErrorKey: NSLocalizedString(@"An internal error occurred in AudioPlayerNode.", @""),
-																 NSLocalizedRecoverySuggestionErrorKey: NSLocalizedString(@"Error creating DecoderState", @""),
-															  }];
-
-					// Submit the error event
-					const DecodingEventHeader header{DecodingEventCommand::eError};
-
-					const auto key = mDispatchKeyCounter.fetch_add(1);
-					dispatch_queue_set_specific(mNode.delegateQueue, reinterpret_cast<void *>(key), (__bridge_retained void *)error, &release_nserror_f);
-
-					if(mDecodeEventRingBuffer.WriteValues(header, key))
-						dispatch_group_async(mEventProcessingGroup, mEventProcessingQueue, ^{
-							ProcessPendingEvents();
-						});
-					else
-						os_log_fault(_audioPlayerNodeLog, "Error writing decoding error event");
-
-					return;
-				}
-
-				// Add the decoder state to the list of active decoders
-				auto stored = false;
-				do {
-					for(auto& atomic_ptr : *mActiveDecoders) {
-						auto current = atomic_ptr.load();
-						if(current)
-							continue;
-
-						// In essence `mActiveDecoders` is an SPSC queue with `mDecodingQueue` as producer
-						// and the event processor as consumer, with the stored values used in between production
-						// and consumption by any number of other threads/queues including the render block.
-						//
-						// Slots in `mActiveDecoders` are assigned values in two places: here and the
-						// event processor. The event processor assigns nullptr to slots before deleting
-						// the stored value while this code assigns non-null values to slots holding nullptr.
-						//
-						// Since `mActiveDecoders[i]` was atomically loaded and has been verified not null,
-						// it is safe to use store() instead of compare_exchange_strong() because this is the
-						// only code that could have changed the slot to a non-null value and it is called solely
-						// from the decoding queue.
-						// There is the possibility that a non-null value was collected from the slot and the slot
-						// was assigned nullptr in between load() and the check for null. If this happens the
-						// assignment could have taken place but didn't.
-						//
-						// When `mActiveDecoders` is full this code either needs to wait for a slot to open up or fail.
-						//
-						// `mActiveDecoders` may be full when the capacity of mAudioRingBuffer exceeds the
-						// total number of audio frames for all the decoders in `mActiveDecoders` and audio is not
-						// being consumed by the render block.
-						// The default frame capacity for `mAudioRingBuffer` is 16384. With 8 slots available in
-						// `mActiveDecoders`, the average number of frames a decoder needs to contain for
-						// all slots to be full is 2048. For audio at 8000 Hz that equates to 0.26 sec and at
-						// 44,100 Hz 2048 frames equates to 0.05 sec.
-						// This code elects to wait for a slot to open up instead of failing.
-						// This isn't a concern in practice since the main use case for this class is music, not
-						// sequential buffers of 0.05 sec. In normal use it's expected that slots 0 and 1 will
-						// be the only ones used.
-						atomic_ptr.store(decoderState);
-						stored = true;
-						break;
-					}
-
-					if(!stored) {
-						os_log_debug(_audioPlayerNodeLog, "No open slots in mActiveDecoders");
-						struct timespec rqtp = {
-							.tv_sec = 0,
-							.tv_nsec = NSEC_PER_SEC / 20
-						};
-						nanosleep(&rqtp, nullptr);
-					}
-				} while(!stored);
-
-				os_log_debug(_audioPlayerNodeLog, "Dequeued %{public}@, processing format %{public}@", decoderState->mDecoder, SFB::StringDescribingAVAudioFormat(decoderState->mDecoder.processingFormat));
-
-				// Allocate the buffer that is the intermediary between the decoder state and the ring buffer
-				AVAudioPCMBuffer *buffer = [[AVAudioPCMBuffer alloc] initWithPCMFormat:mRenderingFormat frameCapacity:kRingBufferChunkSize];
-				if(!buffer) {
-					os_log_error(_audioPlayerNodeLog, "Error creating AVAudioPCMBuffer with format %{public}@ and frame capacity %d", SFB::StringDescribingAVAudioFormat(mRenderingFormat), kRingBufferChunkSize);
-
-					NSError *error = [NSError errorWithDomain:SFBAudioPlayerNodeErrorDomain
-														 code:SFBAudioPlayerNodeErrorCodeInternalError
-													 userInfo:@{ NSLocalizedFailureReasonErrorKey: NSLocalizedString(@"An internal error occurred in AudioPlayerNode.", @""),
-																 NSLocalizedRecoverySuggestionErrorKey: NSLocalizedString(@"Error creating AVAudioPCMBuffer", @""),
-															  }];
-
-					// Submit the error event
-					const DecodingEventHeader header{DecodingEventCommand::eError};
-
-					const auto key = mDispatchKeyCounter.fetch_add(1);
-					dispatch_queue_set_specific(mNode.delegateQueue, reinterpret_cast<void *>(key), (__bridge_retained void *)error, &release_nserror_f);
-
-					if(mDecodeEventRingBuffer.WriteValues(header, key))
-						dispatch_group_async(mEventProcessingGroup, mEventProcessingQueue, ^{
-							ProcessPendingEvents();
-						});
-					else
-						os_log_fault(_audioPlayerNodeLog, "Error writing decoding error event");
-
-					return;
-				}
-
-				// Process the decoder until canceled or complete
-				for(;;) {
-					// If a seek is pending request a ring buffer reset
-					if(decoderState->HasPendingSeek())
-						mFlags.fetch_or(eFlagRingBufferNeedsReset);
-
-					// Reset the ring buffer if required, to prevent audible artifacts
-					if(mFlags.load() & eFlagRingBufferNeedsReset) {
-						mFlags.fetch_and(~eFlagRingBufferNeedsReset);
-
-						// Ensure rendering is muted before performing operations on the ring buffer that aren't thread-safe
-						if(!(mFlags.load() & eFlagIsMuted)) {
-							if(mNode.engine.isRunning) {
-								mFlags.fetch_or(eFlagMuteRequested);
-
-								// The render block will clear eFlagMuteRequested and set eFlagIsMuted
-								while(!(mFlags.load() & eFlagIsMuted)) {
-									auto timeout = mDecodingSemaphore.Wait(dispatch_time(DISPATCH_TIME_NOW, NSEC_PER_MSEC));
-									// If the timeout occurred the engine may have stopped since the initial check
-									// with no subsequent opportunity for the render block to set eFlagIsMuted
-									if(!timeout && !mNode.engine.isRunning) {
-										mFlags.fetch_or(eFlagIsMuted);
-										mFlags.fetch_and(~eFlagMuteRequested);
-										break;
-									}
-								}
-							}
-							else
-								mFlags.fetch_or(eFlagIsMuted);
-						}
-
-						// Perform seek if one is pending
-						if(decoderState->HasPendingSeek())
-							decoderState->PerformPendingSeek();
-
-						// Reset() is not thread-safe but the render block is outputting silence
-						mAudioRingBuffer.Reset();
-
-						// Clear the mute flag
-						mFlags.fetch_and(~eFlagIsMuted);
-					}
-
-					if(decoderState->mFlags.load() & DecoderState::eFlagCancelDecoding) {
-						os_log_debug(_audioPlayerNodeLog, "Canceling decoding for %{public}@", decoderState->mDecoder);
-
-						mFlags.fetch_or(eFlagRingBufferNeedsReset);
-
-						// Submit the decoding canceled event
-						const DecodingEventHeader header{DecodingEventCommand::eCanceled};
-						if(mDecodeEventRingBuffer.WriteValues(header, decoderState->mSequenceNumber))
-							dispatch_group_async(mEventProcessingGroup, mEventProcessingQueue, ^{
-								ProcessPendingEvents();
-							});
-						else
-							os_log_fault(_audioPlayerNodeLog, "Error writing decoding canceled event");
-
-						return;
-					}
-
-					// Decode and write chunks to the ring buffer
-					while(mAudioRingBuffer.FramesAvailableToWrite() >= kRingBufferChunkSize) {
-						if(!(decoderState->mFlags.load() & DecoderState::eFlagDecodingStarted)) {
-							os_log_debug(_audioPlayerNodeLog, "Decoding started for %{public}@", decoderState->mDecoder);
-
-							decoderState->mFlags.fetch_or(DecoderState::eFlagDecodingStarted);
-
-							// Submit the decoding started event
-							const DecodingEventHeader header{DecodingEventCommand::eStarted};
-							if(mDecodeEventRingBuffer.WriteValues(header, decoderState->mSequenceNumber))
-								dispatch_group_async(mEventProcessingGroup, mEventProcessingQueue, ^{
-									ProcessPendingEvents();
-								});
-							else
-								os_log_fault(_audioPlayerNodeLog, "Error writing decoding started event");
-						}
-
-						// Decode audio into the buffer, converting to the rendering format in the process
-						if(NSError *error = nil; !decoderState->DecodeAudio(buffer, &error)) {
-							os_log_error(_audioPlayerNodeLog, "Error decoding audio: %{public}@", error);
-
-							if(error) {
-								// Submit the error event
-								const DecodingEventHeader header{DecodingEventCommand::eError};
-
-								const auto key = mDispatchKeyCounter.fetch_add(1);
-								dispatch_queue_set_specific(mNode.delegateQueue, reinterpret_cast<void *>(key), (__bridge_retained void *)error, &release_nserror_f);
-
-								if(mDecodeEventRingBuffer.WriteValues(header, key))
-									dispatch_group_async(mEventProcessingGroup, mEventProcessingQueue, ^{
-										ProcessPendingEvents();
-									});
-								else
-									os_log_fault(_audioPlayerNodeLog, "Error writing decoding error event");
-							}
-						}
-
-						// Write the decoded audio to the ring buffer for rendering
-						const auto framesWritten = mAudioRingBuffer.Write(buffer.audioBufferList, buffer.frameLength);
-						if(framesWritten != buffer.frameLength)
-							os_log_error(_audioPlayerNodeLog, "SFB::Audio::RingBuffer::Write() failed");
-
-						if(decoderState->mFlags.load() & DecoderState::eFlagDecodingComplete) {
-							// Some formats (MP3) may not know the exact number of frames in advance
-							// without processing the entire file, which is a potentially slow operation
-							decoderState->mFrameLength.store(decoderState->mDecoder.frameLength);
-
-							// Submit the decoding complete event
-							const DecodingEventHeader header{DecodingEventCommand::eComplete};
-							if(mDecodeEventRingBuffer.WriteValues(header, decoderState->mSequenceNumber))
-								dispatch_group_async(mEventProcessingGroup, mEventProcessingQueue, ^{
-									ProcessPendingEvents();
-								});
-							else
-								os_log_fault(_audioPlayerNodeLog, "Error writing decoding complete event");
-
-							os_log_debug(_audioPlayerNodeLog, "Decoding complete for %{public}@", decoderState->mDecoder);
-
-							return;
-						}
-					}
-
-					// Wait for additional space in the ring buffer or for another event signal
-					mDecodingSemaphore.Wait();
-				}
-			}
-		});
-	}
-
-	// MARK: - Rendering
-
-	OSStatus Render(BOOL& isSilence, const AudioTimeStamp& timestamp, AVAudioFrameCount frameCount, AudioBufferList * _Nonnull outputData) noexcept
-	{
-		// ========================================
-		// Pre-rendering actions
-
-		// ========================================
-		// 0. Mute if requested
-		if(mFlags.load() & eFlagMuteRequested) {
-			mFlags.fetch_or(eFlagIsMuted);
-			mFlags.fetch_and(~eFlagMuteRequested);
-			mDecodingSemaphore.Signal();
-		}
-
-		// ========================================
-		// Rendering
-
-		// N.B. The ring buffer must not be read from or written to when eFlagIsMuted is set
-		// because the decoding queue could be performing non-thread safe operations
-
-		// ========================================
-		// 1. Output silence if not playing or muted
-		if(const auto flags = mFlags.load(); !(flags & eFlagIsPlaying) || flags & eFlagIsMuted) {
-			const auto byteCountToZero = mAudioRingBuffer.Format().FrameCountToByteSize(frameCount);
-			SetAudioBufferListToZero(outputData, 0, byteCountToZero);
-			isSilence = YES;
-			return noErr;
-		}
-
-		// ========================================
-		// 2. Determine how many audio frames are available to read from the ring buffer
-		const auto framesAvailableToRead = static_cast<AVAudioFrameCount>(mAudioRingBuffer.FramesAvailableToRead());
-
-		// ========================================
-		// 3. Output silence if the ring buffer is empty
-		if(framesAvailableToRead == 0) {
-			const auto byteCountToZero = mAudioRingBuffer.Format().FrameCountToByteSize(frameCount);
-			SetAudioBufferListToZero(outputData, 0, byteCountToZero);
-			isSilence = YES;
-			return noErr;
-		}
-
-		// ========================================
-		// 4. Read as many frames as available from the ring buffer
-		const auto framesToRead = std::min(framesAvailableToRead, frameCount);
-		const auto framesRead = static_cast<AVAudioFrameCount>(mAudioRingBuffer.Read(outputData, framesToRead));
-		if(framesRead != framesToRead)
-			os_log_fault(_audioPlayerNodeLog, "SFB::Audio::RingBuffer::Read failed: Requested %u frames, got %u", framesToRead, framesRead);
-
-		// ========================================
-		// 5. If the ring buffer didn't contain as many frames as requested fill the remainder with silence
-		if(framesRead != frameCount) {
-#if DEBUG
-			os_log_debug(_audioPlayerNodeLog, "Insufficient audio in ring buffer: %u frames available, %u requested", framesRead, frameCount);
-#endif /* DEBUG */
-
-			const auto framesOfSilence = frameCount - framesRead;
-			const auto byteCountToSkip = mAudioRingBuffer.Format().FrameCountToByteSize(framesRead);
-			const auto byteCountToZero = mAudioRingBuffer.Format().FrameCountToByteSize(framesOfSilence);
-			SetAudioBufferListToZero(outputData, byteCountToSkip, byteCountToZero);
-		}
-
-		// ========================================
-		// 6. If there is adequate space in the ring buffer for another chunk signal the decoding queue
-		if(mAudioRingBuffer.FramesAvailableToWrite() >= kRingBufferChunkSize)
-			mDecodingSemaphore.Signal();
-
-		// ========================================
-		// Post-rendering actions
-
-		// ========================================
-		// 7. There is nothing more to do if no frames were rendered
-		if(framesRead == 0)
-			return noErr;
-
-		// ========================================
-		// 8. Perform bookkeeping to apportion the rendered frames appropriately
-		//
-		// framesRead contains the number of valid frames that were rendered
-		// However, these could have come from any number of decoders depending on buffer sizes
-		// So it is necessary to split them up here
-
-		auto framesRemainingToDistribute = framesRead;
-
-		auto decoderState = GetActiveDecoderStateWithSmallestSequenceNumber();
-		while(decoderState) {
-			const auto decoderFramesRemaining = static_cast<AVAudioFrameCount>(decoderState->mFramesConverted.load() - decoderState->mFramesRendered.load());
-			const auto framesFromThisDecoder = std::min(decoderFramesRemaining, framesRemainingToDistribute);
-
-			if(!(decoderState->mFlags.load() & DecoderState::eFlagRenderingStarted)) {
-				decoderState->mFlags.fetch_or(DecoderState::eFlagRenderingStarted);
-
-				// Submit the rendering started event
-				const uint32_t frameOffset = framesRead - framesRemainingToDistribute;
-				const uint64_t hostTime = timestamp.mHostTime + SFB::ConvertSecondsToHostTime(frameOffset / mAudioRingBuffer.Format().mSampleRate);
-
-				const RenderingEventHeader header{RenderingEventCommand::eStarted};
-				if(mRenderEventRingBuffer.WriteValues(header, decoderState->mSequenceNumber, hostTime))
-					dispatch_source_merge_data(mEventProcessingSource, 1);
-				else
-					os_log_fault(_audioPlayerNodeLog, "Error writing rendering started event");
-			}
-
-			decoderState->mFramesRendered.fetch_add(framesFromThisDecoder);
-			framesRemainingToDistribute -= framesFromThisDecoder;
-
-			if((decoderState->mFlags.load() & DecoderState::eFlagDecodingComplete) && decoderState->mFramesRendered.load() == decoderState->mFramesConverted.load()) {
-				decoderState->mFlags.fetch_or(DecoderState::eFlagRenderingComplete);
-
-				// Submit the rendering complete event
-				const uint32_t frameOffset = framesRead - framesRemainingToDistribute;
-				const uint64_t hostTime = timestamp.mHostTime + SFB::ConvertSecondsToHostTime(frameOffset / mAudioRingBuffer.Format().mSampleRate);
-
-				const RenderingEventHeader header{RenderingEventCommand::eComplete};
-				if(mRenderEventRingBuffer.WriteValues(header, decoderState->mSequenceNumber, hostTime))
-					dispatch_source_merge_data(mEventProcessingSource, 1);
-				else
-					os_log_fault(_audioPlayerNodeLog, "Error writing rendering complete event");
-			}
-
-			if(framesRemainingToDistribute == 0)
-				break;
-
-			decoderState = GetActiveDecoderStateFollowingSequenceNumber(decoderState->mSequenceNumber);
-		}
-
-		// ========================================
-		// 9. If there are no active decoders schedule the end of audio notification
-
-		decoderState = GetActiveDecoderStateWithSmallestSequenceNumber();
-		if(!decoderState) {
-			const uint64_t hostTime = timestamp.mHostTime + SFB::ConvertSecondsToHostTime(framesRead / mAudioRingBuffer.Format().mSampleRate);
-
-			const RenderingEventHeader header{RenderingEventCommand::eEndOfAudio};
-			if(mRenderEventRingBuffer.WriteValues(header, hostTime))
-				dispatch_source_merge_data(mEventProcessingSource, 1);
-			else
-				os_log_fault(_audioPlayerNodeLog, "Error writing end of audio event");
-		}
-
-		return noErr;
-	}
-
-	// MARK: - Event Processing
-
-	void ProcessPendingEvents() noexcept
-	{
-#if DEBUG
-		dispatch_assert_queue(mEventProcessingQueue);
-#endif /* DEBUG */
-
-		auto decodeEventHeader = mDecodeEventRingBuffer.ReadValue<DecodingEventHeader>();
-		auto renderEventHeader = mRenderEventRingBuffer.ReadValue<RenderingEventHeader>();
-
-		// Process all pending decode and render events in chronological order
-		for(;;) {
-			// Nothing left to do
-			if(!decodeEventHeader && !renderEventHeader)
-				break;
-			// Process the decode event
-			else if(decodeEventHeader && !renderEventHeader) {
-				ProcessEvent(*decodeEventHeader);
-				decodeEventHeader = mDecodeEventRingBuffer.ReadValue<DecodingEventHeader>();
-			}
-			// Process the render event
-			else if(!decodeEventHeader && renderEventHeader) {
-				ProcessEvent(*renderEventHeader);
-				renderEventHeader = mRenderEventRingBuffer.ReadValue<RenderingEventHeader>();
-			}
-			// Process the event with an earlier identification number
-			else if(decodeEventHeader->mIdentificationNumber < renderEventHeader->mIdentificationNumber) {
-				ProcessEvent(*decodeEventHeader);
-				decodeEventHeader = mDecodeEventRingBuffer.ReadValue<DecodingEventHeader>();
-			}
-			else {
-				ProcessEvent(*renderEventHeader);
-				renderEventHeader = mRenderEventRingBuffer.ReadValue<RenderingEventHeader>();
-			}
-		}
-	}
-
-	void ProcessEvent(const DecodingEventHeader& header) noexcept
-	{
-		switch(header.mCommand) {
-			case DecodingEventCommand::eStarted:
-				if(uint64_t decoderSequenceNumber; mDecodeEventRingBuffer.ReadValue(decoderSequenceNumber)) {
-					const auto decoderState = GetDecoderStateWithSequenceNumber(decoderSequenceNumber);
-					if(!decoderState) {
-						os_log_fault(_audioPlayerNodeLog, "Decoder state with sequence number %llu missing for decoding started event", decoderSequenceNumber);
-						break;
-					}
-
-					if([mNode.delegate respondsToSelector:@selector(audioPlayerNode:decodingStarted:)]) {
-						dispatch_async_and_wait(mNode.delegateQueue, ^{
-							[mNode.delegate audioPlayerNode:mNode decodingStarted:decoderState->mDecoder];
-						});
-					}
-				}
-				else
-					os_log_fault(_audioPlayerNodeLog, "Missing decoder sequence number for decoding started event");
-				break;
-
-			case DecodingEventCommand::eComplete:
-				if(uint64_t decoderSequenceNumber; mDecodeEventRingBuffer.ReadValue(decoderSequenceNumber)) {
-					const auto decoderState = GetDecoderStateWithSequenceNumber(decoderSequenceNumber);
-					if(!decoderState) {
-						os_log_fault(_audioPlayerNodeLog, "Decoder state with sequence number %llu missing for decoding complete event", decoderSequenceNumber);
-						break;
-					}
-
-					if([mNode.delegate respondsToSelector:@selector(audioPlayerNode:decodingComplete:)]) {
-						dispatch_async_and_wait(mNode.delegateQueue, ^{
-							[mNode.delegate audioPlayerNode:mNode decodingComplete:decoderState->mDecoder];
-						});
-					}
-				}
-				else
-					os_log_fault(_audioPlayerNodeLog, "Missing decoder sequence number for decoding complete event");
-				break;
-
-			case DecodingEventCommand::eCanceled:
-				if(uint64_t decoderSequenceNumber; mDecodeEventRingBuffer.ReadValue(decoderSequenceNumber)) {
-					const auto decoderState = GetDecoderStateWithSequenceNumber(decoderSequenceNumber);
-					if(!decoderState) {
-						os_log_fault(_audioPlayerNodeLog, "Decoder state with sequence number %llu missing for decoding canceled event", decoderSequenceNumber);
-						break;
-					}
-
-					const auto decoder = decoderState->mDecoder;
-					const auto framesRendered = decoderState->mFramesRendered.load();
-					DeleteDecoderStateWithSequenceNumber(decoderSequenceNumber);
-
-					if([mNode.delegate respondsToSelector:@selector(audioPlayerNode:decodingCanceled:framesRendered:)]) {
-						dispatch_async_and_wait(mNode.delegateQueue, ^{
-							[mNode.delegate audioPlayerNode:mNode decodingCanceled:decoder framesRendered:framesRendered];
-						});
-					}
-				}
-				else
-					os_log_fault(_audioPlayerNodeLog, "Missing decoder sequence number for decoding canceled event");
-				break;
-
-			case DecodingEventCommand::eError:
-				if(uint64_t key; mDecodeEventRingBuffer.ReadValue(key)) {
-					NSError *error = (__bridge NSError *)dispatch_queue_get_specific(mNode.delegateQueue, reinterpret_cast<void *>(key));
-					if(!error) {
-						os_log_fault(_audioPlayerNodeLog, "Dispatch queue context data for key %llu missing for decoding error event", key);
-						break;
-					}
-
-					dispatch_queue_set_specific(mNode.delegateQueue, reinterpret_cast<void *>(key), nullptr, nullptr);
-
-					if([mNode.delegate respondsToSelector:@selector(audioPlayerNode:encounteredError:)]) {
-						dispatch_async_and_wait(mNode.delegateQueue, ^{
-							[mNode.delegate audioPlayerNode:mNode encounteredError:error];
-						});
-					}
-				}
-				else
-					os_log_fault(_audioPlayerNodeLog, "Missing key for decoding error event");
-				break;
-
-			default:
-				os_log_fault(_audioPlayerNodeLog, "Unknown decode event command: %u", header.mCommand);
-				break;
-		}
-	}
-
-	void ProcessEvent(const RenderingEventHeader& header) noexcept
-	{
-		switch(header.mCommand) {
-			case RenderingEventCommand::eStarted:
-				if(uint64_t decoderSequenceNumber, hostTime; mRenderEventRingBuffer.ReadValues(decoderSequenceNumber, hostTime)) {
-					const auto decoderState = GetDecoderStateWithSequenceNumber(decoderSequenceNumber);
-					if(!decoderState) {
-						os_log_fault(_audioPlayerNodeLog, "Decoder state with sequence number %llu missing for rendering started event", decoderSequenceNumber);
-						break;
-					}
-
-					const auto now = SFB::GetCurrentHostTime();
-					if(now > hostTime)
-						os_log_error(_audioPlayerNodeLog, "Rendering will start event processed %.2f msec late for %{public}@", static_cast<double>(SFB::ConvertHostTimeToNanoseconds(now - hostTime)) / 1e6, decoderState->mDecoder);
-					else
-						os_log_debug(_audioPlayerNodeLog, "Rendering will start in %.2f msec for %{public}@", static_cast<double>(SFB::ConvertHostTimeToNanoseconds(hostTime - now)) / 1e6, decoderState->mDecoder);
-
-					if([mNode.delegate respondsToSelector:@selector(audioPlayerNode:renderingWillStart:atHostTime:)]) {
-						dispatch_async_and_wait(mNode.delegateQueue, ^{
-							[mNode.delegate audioPlayerNode:mNode renderingWillStart:decoderState->mDecoder atHostTime:hostTime];
-						});
-					}
-				}
-				else
-					os_log_fault(_audioPlayerNodeLog, "Missing decoder sequence number or host time for rendering started event");
-				break;
-
-			case RenderingEventCommand::eComplete:
-				if(uint64_t decoderSequenceNumber, hostTime; mRenderEventRingBuffer.ReadValues(decoderSequenceNumber, hostTime)) {
-					const auto decoderState = GetDecoderStateWithSequenceNumber(decoderSequenceNumber);
-					if(!decoderState) {
-						os_log_fault(_audioPlayerNodeLog, "Decoder state with sequence number %llu missing for rendering complete event", decoderSequenceNumber);
-						break;
-					}
-
-					const auto now = SFB::GetCurrentHostTime();
-					if(now > hostTime)
-						os_log_error(_audioPlayerNodeLog, "Rendering will complete event processed %.2f msec late for %{public}@", static_cast<double>(SFB::ConvertHostTimeToNanoseconds(now - hostTime)) / 1e6, decoderState->mDecoder);
-					else
-						os_log_debug(_audioPlayerNodeLog, "Rendering will complete in %.2f msec for %{public}@", static_cast<double>(SFB::ConvertHostTimeToNanoseconds(hostTime - now)) / 1e6, decoderState->mDecoder);
-
-					if([mNode.delegate respondsToSelector:@selector(audioPlayerNode:renderingWillComplete:atHostTime:)]) {
-						dispatch_async_and_wait(mNode.delegateQueue, ^{
-							[mNode.delegate audioPlayerNode:mNode renderingWillComplete:decoderState->mDecoder atHostTime:hostTime];
-						});
-					}
-
-					DeleteDecoderStateWithSequenceNumber(decoderSequenceNumber);
-				}
-				else
-					os_log_fault(_audioPlayerNodeLog, "Missing decoder sequence number or host time for rendering complete event");
-				break;
-
-			case RenderingEventCommand::eEndOfAudio:
-				if(uint64_t hostTime; mRenderEventRingBuffer.ReadValue(hostTime)) {
-					const auto now = SFB::GetCurrentHostTime();
-					if(now > hostTime)
-						os_log_error(_audioPlayerNodeLog, "End of audio event processed %.2f msec late", static_cast<double>(SFB::ConvertHostTimeToNanoseconds(now - hostTime)) / 1e6);
-					else
-						os_log_debug(_audioPlayerNodeLog, "End of audio in %.2f msec", static_cast<double>(SFB::ConvertHostTimeToNanoseconds(hostTime - now)) / 1e6);
-
-					if([mNode.delegate respondsToSelector:@selector(audioPlayerNode:audioWillEndAtHostTime:)]) {
-						dispatch_async_and_wait(mNode.delegateQueue, ^{
-							[mNode.delegate audioPlayerNode:mNode audioWillEndAtHostTime:hostTime];
-						});
-					}
-				}
-				else
-					os_log_fault(_audioPlayerNodeLog, "Missing host time for end of audio event");
-				break;
-
-			default:
-				os_log_fault(_audioPlayerNodeLog, "Unknown render event command: %u", header.mCommand);
-				break;
-		}
-	}
-
-};
-
-} /* namespace */
-
-#pragma mark -
-
-=======
->>>>>>> c80addf8
 /// The default ring buffer capacity in frames
 constexpr AVAudioFrameCount kDefaultRingBufferFrameCapacity = 16384;
 

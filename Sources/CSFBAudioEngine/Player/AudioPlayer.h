//
// Copyright (c) 2006-2025 Stephen F. Booth <me@sbooth.org>
// Part of https://github.com/sbooth/SFBAudioEngine
// MIT license
//

#pragma once

#import <atomic>
#import <deque>
#import <memory>
#import <shared_mutex>

#import <os/log.h>

#import <AVFAudio/AVFAudio.h>

#import <CXXUnfairLock/UnfairLock.hpp>

#import "atomic_shared_mutex.hpp"

#import "SFBAudioDecoder.h"
#import "SFBAudioPlayer.h"
#import "SFBAudioPlayerNode+Internal.h"

#pragma clang diagnostic push
#pragma clang diagnostic ignored "-Wnullability-completeness"

namespace SFB {

// MARK: - AudioPlayer

/// SFBAudioPlayer implementation
class AudioPlayer final {
public:
	using unique_ptr 	= std::unique_ptr<AudioPlayer>;
	using Decoder 		= id<SFBPCMDecoding>;

	/// The shared log for all `AudioPlayer` instances
	static const os_log_t log_;

	/// Unsafe reference to owning `SFBAudioPlayer` instance
	__unsafe_unretained SFBAudioPlayer 		*player_ 			{nil};

private:
	/// The underlying `AVAudioEngine` instance
	AVAudioEngine 							*engine_ 			{nil};

	/// The player driving the audio processing graph
	SFBAudioPlayerNode						*playerNode_ 		{nil};
	/// Shared lock used to protect access to `playerNode_`
	mutable SFB::atomic_shared_mutex 		playerNodeMutex_;

	/// The lock used to serialize enqueues and engine configuration changes
	mutable CXXUnfairLock::UnfairLock 		lock_;

	/// Decoders enqueued for non-gapless playback
	std::deque<Decoder>						queuedDecoders_;
	/// The lock used to protect access to `queuedDecoders_`
	mutable CXXUnfairLock::UnfairLock 		queueLock_;

	/// The currently rendering decoder
	id <SFBPCMDecoding> 					nowPlaying_ 		{nil};
	/// The lock used to protect access to `nowPlaying_`
	mutable CXXUnfairLock::UnfairLock 		nowPlayingLock_;

	/// The dispatch queue used for asynchronous events
	dispatch_queue_t						eventQueue_ 		{nil};

	/// Flags
	std::atomic_uint 						flags_ 				{0};
	static_assert(std::atomic_uint::is_always_lock_free, "Lock-free std::atomic_uint required");

public:
	AudioPlayer();
	~AudioPlayer() noexcept;

	AudioPlayer(const AudioPlayer&) = delete;
	AudioPlayer(AudioPlayer&&) = delete;
	AudioPlayer& operator=(const AudioPlayer&) = delete;
	AudioPlayer& operator=(AudioPlayer&&) = delete;

	// MARK: - Playlist Management

	bool EnqueueDecoder(Decoder _Nonnull decoder, bool forImmediatePlayback, NSError **error) noexcept;

	bool FormatWillBeGaplessIfEnqueued(AVAudioFormat * _Nonnull format) const noexcept
	{
#if DEBUG
		assert(format != nil);
#endif /* DEBUG */
		std::shared_lock lock{playerNodeMutex_};
		return playerNode_->_node->SupportsFormat(format);
	}

	void ClearQueue() noexcept
	{
		{
			std::shared_lock lock{playerNodeMutex_};
			playerNode_->_node->ClearQueue();
		}
		ClearInternalDecoderQueue();
	}

	bool QueueIsEmpty() const noexcept
	{
		std::shared_lock lock{playerNodeMutex_};
		return playerNode_->_node->QueueIsEmpty() && InternalDecoderQueueIsEmpty();
	}

	// MARK: - Playback Control

	bool Play(NSError **error) noexcept;
	void Pause() noexcept;
	void Resume() noexcept;
	void Stop() noexcept;
	bool TogglePlayPause(NSError **error) noexcept;

	void Reset() noexcept;

	// MARK: - Player State

	bool EngineIsRunning() const noexcept;

	bool PlayerNodeIsPlaying() const noexcept
	{
		std::shared_lock lock{playerNodeMutex_};
		return playerNode_->_node->IsPlaying();
	}

	SFBAudioPlayerPlaybackState PlaybackState() const noexcept
	{
		if(flags_.load(std::memory_order_acquire) & static_cast<unsigned int>(Flags::engineIsRunning)) {
			std::shared_lock lock{playerNodeMutex_};
			return playerNode_->_node->IsPlaying() ? SFBAudioPlayerPlaybackStatePlaying : SFBAudioPlayerPlaybackStatePaused;
		}
		else
			return SFBAudioPlayerPlaybackStateStopped;
	}

	bool IsPlaying() const noexcept
	{
		if(!(flags_.load(std::memory_order_acquire) & static_cast<unsigned int>(Flags::engineIsRunning)))
			return false;
		std::shared_lock lock{playerNodeMutex_};
		return playerNode_->_node->IsPlaying();
	}

	bool IsPaused() const noexcept
	{
		if(!(flags_.load(std::memory_order_acquire) & static_cast<unsigned int>(Flags::engineIsRunning)))
			return false;
		std::shared_lock lock{playerNodeMutex_};
		return !playerNode_->_node->IsPlaying();
	}

	bool IsStopped() const noexcept
	{
		return !(flags_.load(std::memory_order_acquire) & static_cast<unsigned int>(Flags::engineIsRunning));
	}

	bool IsReady() const noexcept
	{
		std::shared_lock lock{playerNodeMutex_};
		return playerNode_->_node->IsReady();
	}

	Decoder _Nullable CurrentDecoder() const noexcept
	{
		std::shared_lock lock{playerNodeMutex_};
		return playerNode_->_node->CurrentDecoder();
	}

	Decoder _Nullable NowPlaying() const noexcept
	{
		std::lock_guard lock(nowPlayingLock_);
		return nowPlaying_;
	}

private:
	void SetNowPlaying(Decoder _Nullable nowPlaying) noexcept;

public:
	// MARK: - Playback Properties

	SFBPlaybackPosition PlaybackPosition() const noexcept
	{
		std::shared_lock lock{playerNodeMutex_};
		return playerNode_->_node->PlaybackPosition();
	}

	SFBPlaybackTime PlaybackTime() const noexcept
	{
		std::shared_lock lock{playerNodeMutex_};
		return playerNode_->_node->PlaybackTime();
	}

	bool GetPlaybackPositionAndTime(SFBPlaybackPosition * _Nullable playbackPosition, SFBPlaybackTime * _Nullable playbackTime) const noexcept
	{
		std::shared_lock lock{playerNodeMutex_};
		return playerNode_->_node->GetPlaybackPositionAndTime(playbackPosition, playbackTime);
	}

	// MARK: - Seeking

	bool SeekForward(NSTimeInterval secondsToSkip) noexcept
	{
		std::shared_lock lock{playerNodeMutex_};
		return playerNode_->_node->SeekForward(secondsToSkip);
	}
	
	bool SeekBackward(NSTimeInterval secondsToSkip) noexcept
	{
		std::shared_lock lock{playerNodeMutex_};
		return playerNode_->_node->SeekBackward(secondsToSkip);
	}

	bool SeekToTime(NSTimeInterval timeInSeconds) noexcept
	{
		std::shared_lock lock{playerNodeMutex_};
		return playerNode_->_node->SeekToTime(timeInSeconds);
	}

	bool SeekToPosition(double position) noexcept
	{
		std::shared_lock lock{playerNodeMutex_};
		return playerNode_->_node->SeekToPosition(position);
	}

	bool SeekToFrame(AVAudioFramePosition frame) noexcept
	{
		std::shared_lock lock{playerNodeMutex_};
		return playerNode_->_node->SeekToFrame(frame);
	}

	bool SupportsSeeking() const noexcept
	{
		std::shared_lock lock{playerNodeMutex_};
		return playerNode_->_node->SupportsSeeking();
	}

#if !TARGET_OS_IPHONE

	// MARK: - Volume Control

	float VolumeForChannel(AudioObjectPropertyElement channel) const noexcept;
	bool SetVolumeForChannel(float volume, AudioObjectPropertyElement channel, NSError **error) noexcept;

	// MARK: - Output Device

	AUAudioObjectID OutputDeviceID() const noexcept;
	bool SetOutputDeviceID(AUAudioObjectID outputDeviceID, NSError **error) noexcept;

#endif /* !TARGET_OS_IPHONE */

	// MARK: - AVAudioEngine

	AVAudioEngine * GetAudioEngine() const noexcept
	{
		return engine_;
	}

	SFBAudioPlayerNode * GetPlayerNode() const noexcept
	{
		std::shared_lock lock{playerNodeMutex_};
		// FIXME: Should there be a WithPlayerNode(^(SFBAudioPlayerNode *node)) method?
		return playerNode_;
	}

	// MARK: - Debugging

	void LogProcessingGraphDescription(os_log_t _Nonnull log, os_log_type_t type) const noexcept;

private:
	/// Possible bits in `flags_`
	enum class Flags : unsigned int {
		/// Cached value of `_audioEngine.isRunning`
		engineIsRunning				= 1u << 0,
		/// Set if there is a decoder being enqueued on the player node that has not yet started decoding
		havePendingDecoder			= 1u << 1,
		/// Set if the pending decoder becomes active when the player is not playing
		pendingDecoderBecameActive 	= 1u << 2,
	};

	/// Returns true if the internal queue of decoders is empty
	bool InternalDecoderQueueIsEmpty() const noexcept
	{
		std::lock_guard lock(queueLock_);
		return queuedDecoders_.empty();
	}

	/// Removes all decoders from the internal decoder queue
	void ClearInternalDecoderQueue() noexcept
	{
		std::lock_guard lock(queueLock_);
		queuedDecoders_.clear();
	}

	/// Inserts `decoder` at the end of the internal decoder queue
	bool PushDecoderToInternalQueue(Decoder _Nonnull decoder) noexcept;

	/// Removes and returns the first decoder from the internal decoder queue
	Decoder _Nullable PopDecoderFromInternalQueue() noexcept;

public:
	/// Called to process `AVAudioEngineConfigurationChangeNotification`
	void HandleAudioEngineConfigurationChange(AVAudioEngine * _Nonnull engine, NSDictionary * _Nullable userInfo) noexcept;

#if TARGET_OS_IPHONE
	/// Called to process `AVAudioSessionInterruptionNotification`
	void HandleAudioSessionInterruption(NSDictionary * _Nullable userInfo) noexcept;
#endif /* TARGET_OS_IPHONE */

private:
	/// Creates and returns an audio player node for `format` or `nil` on error
	SFBAudioPlayerNode * _Nullable CreatePlayerNode(AVAudioFormat * _Nonnull format) noexcept;

	/// Configures the player to render audio from `decoder` and enqueues `decoder` on the player node
	/// - parameter clearQueueAndReset: If `true` the internal decoder queue is cleared and the player node is reset
	/// - parameter error: An optional pointer to an `NSError` object to receive error information
	/// - returns: `true` if the player was successfully configured
	bool ConfigureForAndEnqueueDecoder(Decoder _Nonnull decoder, bool clearQueueAndReset, NSError **error) noexcept;

<<<<<<< HEAD
	/// Configures the audio processing graph for playback of audio with `format`, replacing the audio player node if necessary
=======
	/// Configures the audio processing graph for playback of audio with `format`, replacing the audio player node if `replacePlayerNode` is true
>>>>>>> 08d0d2de
	/// - important: This stops the audio engine
	/// - parameter format: The desired audio format
	/// - parameter replacePlayerNode: Whether the audio player node driving the graph should be replaced
	/// - returns: `true` if the processing graph was successfully configured
	bool ConfigureProcessingGraph(AVAudioFormat * _Nonnull format, bool replacePlayerNode) noexcept;

	void HandleDecodingStarted(const AudioPlayerNode& node, Decoder _Nonnull decoder) noexcept;
	void HandleDecodingComplete(const AudioPlayerNode& node, Decoder _Nonnull decoder) noexcept;
	void HandleRenderingWillStart(const AudioPlayerNode& node, Decoder _Nonnull decoder, uint64_t hostTime) noexcept;
	void HandleRenderingDecoderWillChange(const AudioPlayerNode& node, Decoder _Nonnull decoder, Decoder _Nonnull nextDecoder, uint64_t hostTime) noexcept;
	void HandleRenderingWillComplete(const AudioPlayerNode& node, Decoder _Nonnull decoder, uint64_t hostTime) noexcept;
	void HandleDecoderCanceled(const AudioPlayerNode& node, Decoder _Nonnull decoder, AVAudioFramePosition framesRendered) noexcept;
	void HandleAsynchronousError(const AudioPlayerNode& node, NSError * _Nonnull error) noexcept;
};

} /* namespace SFB */

#pragma clang diagnostic pop<|MERGE_RESOLUTION|>--- conflicted
+++ resolved
@@ -321,11 +321,7 @@
 	/// - returns: `true` if the player was successfully configured
 	bool ConfigureForAndEnqueueDecoder(Decoder _Nonnull decoder, bool clearQueueAndReset, NSError **error) noexcept;
 
-<<<<<<< HEAD
-	/// Configures the audio processing graph for playback of audio with `format`, replacing the audio player node if necessary
-=======
 	/// Configures the audio processing graph for playback of audio with `format`, replacing the audio player node if `replacePlayerNode` is true
->>>>>>> 08d0d2de
 	/// - important: This stops the audio engine
 	/// - parameter format: The desired audio format
 	/// - parameter replacePlayerNode: Whether the audio player node driving the graph should be replaced

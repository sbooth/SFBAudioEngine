//
// Copyright (c) 2006-2025 Stephen F. Booth <me@sbooth.org>
// Part of https://github.com/sbooth/SFBAudioEngine
// MIT license
//

#pragma once

#import <atomic>
#import <deque>
#import <memory>

#import <os/log.h>

#import <AVFAudio/AVFAudio.h>

#import <CXXUnfairLock/UnfairLock.hpp>

#import "SFBAudioDecoder.h"
#import "SFBAudioPlayer.h"
#import "SFBAudioPlayerNode+Internal.h"

#pragma clang diagnostic push
#pragma clang diagnostic ignored "-Wnullability-completeness"

namespace SFB {

// MARK: - AudioPlayer

/// SFBAudioPlayer implementation
class AudioPlayer final {
public:
	using unique_ptr 	= std::unique_ptr<AudioPlayer>;
	using Decoder 		= id<SFBPCMDecoding>;

	/// The shared log for all `AudioPlayer` instances
	static const os_log_t sLog;

	/// Unsafe reference to owning `SFBAudioPlayer` instance
	__unsafe_unretained SFBAudioPlayer 		*mPlayer 			{nil};

private:
	/// The underlying `AVAudioEngine` instance
<<<<<<< HEAD
	AVAudioEngine 					*mEngine 			{nil};
	/// The dispatch queue used to access `mEngine`
	dispatch_queue_t				mEngineQueue 		{nil};

	/// The player node driving the audio processing graph
	AudioPlayerNode::atomic_ptr 	mPlayerNode 		{nullptr};

	/// The lock used to protect access to `mQueuedDecoders`
	mutable SFB::UnfairLock			mQueueLock;
	/// Decoders enqueued for non-gapless playback
	DecoderQueue 					mQueuedDecoders;

	/// The lock used to protect access to `mNowPlaying`
	mutable SFB::UnfairLock			mNowPlayingLock;
	/// The currently rendering decoder
	id <SFBPCMDecoding> 			mNowPlaying 		{nil};

	/// The dispatch queue used for asynchronous events
	dispatch_queue_t				mEventQueue 		{nil};

	/// Flags
	std::atomic_uint 				mFlags 				{0};
=======
	AVAudioEngine 							*mEngine 			{nil};

	/// The player driving the audio processing graph
	SFBAudioPlayerNode						*mPlayerNode 		{nil};

	/// Decoders enqueued for non-gapless playback
	std::deque<Decoder>						mQueuedDecoders;
	/// The lock used to protect access to `mQueuedDecoders`
	mutable CXXUnfairLock::UnfairLock 		mQueueLock;

	/// The currently rendering decoder
	id <SFBPCMDecoding> 					mNowPlaying 		{nil};
	/// The lock used to protect access to `mNowPlaying`
	mutable CXXUnfairLock::UnfairLock 		mNowPlayingLock;

	/// The dispatch queue used for asynchronous events
	dispatch_queue_t						mEventQueue 		{nil};

	/// Flags
	std::atomic_uint 						mFlags 				{0};
>>>>>>> e05baf3a
	static_assert(std::atomic_uint::is_always_lock_free, "Lock-free std::atomic_uint required");

public:
	AudioPlayer();
	~AudioPlayer() noexcept;

	AudioPlayer(const AudioPlayer&) = delete;
	AudioPlayer(AudioPlayer&&) = delete;
	AudioPlayer& operator=(const AudioPlayer&) = delete;
	AudioPlayer& operator=(AudioPlayer&&) = delete;

	// MARK: - Playlist Management

	bool EnqueueDecoder(Decoder _Nonnull decoder, bool forImmediatePlayback, NSError **error) noexcept;

	bool FormatWillBeGaplessIfEnqueued(AVAudioFormat * _Nonnull format) const noexcept
	{
#if DEBUG
		assert(format != nil);
#endif /* DEBUG */
		return mPlayerNode.load(std::memory_order_acquire)->SupportsFormat(format);
	}

	void ClearQueue() noexcept
	{
		mPlayerNode.load(std::memory_order_acquire)->ClearQueue();
		ClearInternalDecoderQueue();
	}

	bool QueueIsEmpty() const noexcept
	{
		return mPlayerNode.load(std::memory_order_acquire)->QueueIsEmpty() && InternalDecoderQueueIsEmpty();
	}

	// MARK: - Playback Control

	bool Play(NSError **error) noexcept;
	void Pause() noexcept;
	void Resume() noexcept;
	void Stop() noexcept;
	bool TogglePlayPause(NSError **error) noexcept;

	void Reset() noexcept;

	// MARK: - Player State

	bool EngineIsRunning() const noexcept;

	bool PlayerNodeIsPlaying() const noexcept
	{
		return mPlayerNode.load(std::memory_order_acquire)->IsPlaying();
	}

	SFBAudioPlayerPlaybackState PlaybackState() const noexcept
	{
		if(mFlags.load(std::memory_order_acquire) & static_cast<unsigned int>(Flags::eEngineIsRunning))
			return mPlayerNode.load(std::memory_order_acquire)->IsPlaying() ? SFBAudioPlayerPlaybackStatePlaying : SFBAudioPlayerPlaybackStatePaused;
		else
			return SFBAudioPlayerPlaybackStateStopped;
	}

	bool IsPlaying() const noexcept
	{
		return (mFlags.load(std::memory_order_acquire) & static_cast<unsigned int>(Flags::eEngineIsRunning)) && mPlayerNode.load(std::memory_order_acquire)->IsPlaying();
	}

	bool IsPaused() const noexcept
	{
		return (mFlags.load(std::memory_order_acquire) & static_cast<unsigned int>(Flags::eEngineIsRunning)) && !mPlayerNode.load(std::memory_order_acquire)->IsPlaying();
	}

	bool IsStopped() const noexcept
	{
		return !(mFlags.load(std::memory_order_acquire) & static_cast<unsigned int>(Flags::eEngineIsRunning));
	}

	bool IsReady() const noexcept
	{
		return mPlayerNode.load(std::memory_order_acquire)->IsReady();
	}

	Decoder _Nullable CurrentDecoder() const noexcept
	{
		return mPlayerNode.load(std::memory_order_acquire)->CurrentDecoder();
	}

	Decoder _Nullable NowPlaying() const noexcept
	{
		std::lock_guard lock(mNowPlayingLock);
		return mNowPlaying;
	}

private:
	void SetNowPlaying(Decoder _Nullable nowPlaying) noexcept;

public:
	// MARK: - Playback Properties

	SFBPlaybackPosition PlaybackPosition() const noexcept
	{
		return mPlayerNode.load(std::memory_order_acquire)->PlaybackPosition();
	}

	SFBPlaybackTime PlaybackTime() const noexcept
	{
		return mPlayerNode.load(std::memory_order_acquire)->PlaybackTime();
	}

	bool GetPlaybackPositionAndTime(SFBPlaybackPosition * _Nullable playbackPosition, SFBPlaybackTime * _Nullable playbackTime) const noexcept
	{
		return mPlayerNode.load(std::memory_order_acquire)->GetPlaybackPositionAndTime(playbackPosition, playbackTime);
	}

	// MARK: - Seeking

	bool SeekForward(NSTimeInterval secondsToSkip) noexcept
	{
		return mPlayerNode.load(std::memory_order_acquire)->SeekForward(secondsToSkip);
	}
	
	bool SeekBackward(NSTimeInterval secondsToSkip) noexcept
	{
		return mPlayerNode.load(std::memory_order_acquire)->SeekBackward(secondsToSkip);
	}

	bool SeekToTime(NSTimeInterval timeInSeconds) noexcept
	{
		return mPlayerNode.load(std::memory_order_acquire)->SeekToTime(timeInSeconds);
	}

	bool SeekToPosition(double position) noexcept
	{
		return mPlayerNode.load(std::memory_order_acquire)->SeekToPosition(position);
	}

	bool SeekToFrame(AVAudioFramePosition frame) noexcept
	{
		return mPlayerNode.load(std::memory_order_acquire)->SeekToFrame(frame);
	}

	bool SupportsSeeking() const noexcept
	{
		return mPlayerNode.load(std::memory_order_acquire)->SupportsSeeking();
	}

#if !TARGET_OS_IPHONE

	// MARK: - Volume Control

	float VolumeForChannel(AudioObjectPropertyElement channel) const noexcept;
	bool SetVolumeForChannel(float volume, AudioObjectPropertyElement channel, NSError **error) noexcept;

	// MARK: - Output Device

	AUAudioObjectID OutputDeviceID() const noexcept;
	bool SetOutputDeviceID(AUAudioObjectID outputDeviceID, NSError **error) noexcept;

#endif /* !TARGET_OS_IPHONE */

	// MARK: - AVAudioEngine

	AVAudioEngine * GetAudioEngine() const noexcept
	{
		return mEngine;
	}

	SFBAudioPlayerNode * GetPlayerNode() const noexcept
	{
		return mPlayerNode.load(std::memory_order_acquire)->mNode;
	}

	// MARK: - Debugging

	void LogProcessingGraphDescription(os_log_t _Nonnull log, os_log_type_t type) const noexcept;

private:
	/// Possible bits in `mFlags`
	enum class Flags : unsigned int {
		/// Cached value of `_audioEngine.isRunning`
		eEngineIsRunning				= 1u << 0,
		/// Set if there is a decoder being enqueued on the player node that has not yet started decoding
		eHavePendingDecoder				= 1u << 1,
		/// Set if the pending decoder becomes active when the player is not playing
		ePendingDecoderBecameActive		= 1u << 2,
	};

	/// Returns true if the internal queue of decoders is empty
	bool InternalDecoderQueueIsEmpty() const noexcept
	{
		std::lock_guard lock(mQueueLock);
		return mQueuedDecoders.empty();
	}

	/// Removes all decoders from the internal decoder queue
	void ClearInternalDecoderQueue() noexcept
	{
		std::lock_guard lock(mQueueLock);
		mQueuedDecoders.clear();
	}

	/// Inserts `decoder` at the end of the internal decoder queue
	bool PushDecoderToInternalQueue(Decoder _Nonnull decoder) noexcept;

	/// Removes and returns the first decoder from the internal decoder queue
	Decoder _Nullable PopDecoderFromInternalQueue() noexcept;

public:
	/// Called to process `AVAudioEngineConfigurationChangeNotification`
	void HandleAudioEngineConfigurationChange(AVAudioEngine * _Nonnull engine, NSDictionary * _Nullable userInfo) noexcept;

#if TARGET_OS_IPHONE
	/// Called to process `AVAudioSessionInterruptionNotification`
	void HandleAudioSessionInterruption(NSDictionary * _Nullable userInfo) noexcept;
#endif /* TARGET_OS_IPHONE */

private:
	/// Configures the player to render audio from `decoder` and enqueues `decoder` on the player node
	/// - parameter clearQueueAndReset: If `true` the internal decoder queue is cleared and the player node is reset
	/// - parameter error: An optional pointer to an `NSError` object to receive error information
	/// - returns: `true` if the player was successfully configured
	bool ConfigureForAndEnqueueDecoder(Decoder _Nonnull decoder, bool clearQueueAndReset, NSError **error) noexcept;

	/// Configures the audio processing graph for playback of audio with `format`, replacing the audio player node if necessary
	///
	/// This method does nothing if the current rendering format is equal to `format`
	/// - important: This stops the audio engine if reconfiguration is necessary
	/// - parameter format: The desired audio format
	/// - parameter forceUpdate: Whether the graph should be rebuilt even if the current rendering format is equal to `format`
	/// - returns: `true` if the processing graph was successfully configured
	bool ConfigureProcessingGraphForFormat(AVAudioFormat * _Nonnull format, bool forceUpdate) noexcept;

	void HandleDecodingStarted(const AudioPlayerNode& node, Decoder _Nonnull decoder) noexcept;
	void HandleDecodingComplete(const AudioPlayerNode& node, Decoder _Nonnull decoder) noexcept;
	void HandleRenderingWillStart(const AudioPlayerNode& node, Decoder _Nonnull decoder, uint64_t hostTime) noexcept;
	void HandleRenderingDecoderWillChange(const AudioPlayerNode& node, Decoder _Nonnull decoder, Decoder _Nonnull nextDecoder, uint64_t hostTime) noexcept;
	void HandleRenderingWillComplete(const AudioPlayerNode& node, Decoder _Nonnull decoder, uint64_t hostTime) noexcept;
	void HandleDecoderCanceled(const AudioPlayerNode& node, Decoder _Nonnull decoder, AVAudioFramePosition framesRendered) noexcept;
	void HandleAsynchronousError(const AudioPlayerNode& node, NSError * _Nonnull error) noexcept;
};

} /* namespace SFB */

#pragma clang diagnostic pop<|MERGE_RESOLUTION|>--- conflicted
+++ resolved
@@ -41,34 +41,10 @@
 
 private:
 	/// The underlying `AVAudioEngine` instance
-<<<<<<< HEAD
-	AVAudioEngine 					*mEngine 			{nil};
-	/// The dispatch queue used to access `mEngine`
-	dispatch_queue_t				mEngineQueue 		{nil};
-
-	/// The player node driving the audio processing graph
-	AudioPlayerNode::atomic_ptr 	mPlayerNode 		{nullptr};
-
-	/// The lock used to protect access to `mQueuedDecoders`
-	mutable SFB::UnfairLock			mQueueLock;
-	/// Decoders enqueued for non-gapless playback
-	DecoderQueue 					mQueuedDecoders;
-
-	/// The lock used to protect access to `mNowPlaying`
-	mutable SFB::UnfairLock			mNowPlayingLock;
-	/// The currently rendering decoder
-	id <SFBPCMDecoding> 			mNowPlaying 		{nil};
-
-	/// The dispatch queue used for asynchronous events
-	dispatch_queue_t				mEventQueue 		{nil};
-
-	/// Flags
-	std::atomic_uint 				mFlags 				{0};
-=======
 	AVAudioEngine 							*mEngine 			{nil};
 
 	/// The player driving the audio processing graph
-	SFBAudioPlayerNode						*mPlayerNode 		{nil};
+	AudioPlayerNode::atomic_ptr 			mPlayerNode 		{nullptr};
 
 	/// Decoders enqueued for non-gapless playback
 	std::deque<Decoder>						mQueuedDecoders;
@@ -85,7 +61,6 @@
 
 	/// Flags
 	std::atomic_uint 						mFlags 				{0};
->>>>>>> e05baf3a
 	static_assert(std::atomic_uint::is_always_lock_free, "Lock-free std::atomic_uint required");
 
 public:

--- conflicted
+++ resolved
@@ -10,13 +10,8 @@
 
 #import <AudioToolbox/AudioToolbox.h>
 
-<<<<<<< HEAD
-#import <SFBCAAudioFile.hpp>
-#import <SFBCAExtAudioFile.hpp>
-=======
-#import <CXXAudioToolbox/AudioFileWrapper.hpp>
-#import <CXXAudioToolbox/ExtAudioFileWrapper.hpp>
->>>>>>> 318cde4e
+#import <CXXAudioToolbox/CAAudioFile.hpp>
+#import <CXXAudioToolbox/CAExtAudioFile.hpp>
 
 #import "SFBCoreAudioDecoder.h"
 
@@ -76,13 +71,8 @@
 @interface SFBCoreAudioDecoder ()
 {
 @private
-<<<<<<< HEAD
-	SFB::CAAudioFile _af;
-	SFB::CAExtAudioFile _eaf;
-=======
-	CXXAudioToolbox::AudioFileWrapper _af;
-	CXXAudioToolbox::ExtAudioFileWrapper _eaf;
->>>>>>> 318cde4e
+	CXXAudioToolbox::CAAudioFile _af;
+	CXXAudioToolbox::CAExtAudioFile _eaf;
 }
 @end
 
@@ -102,21 +92,21 @@
 		try {
 			NSMutableSet *supportedPathExtensions = [NSMutableSet set];
 
-			auto readableTypes = SFB::CAAudioFile::ReadableTypes();
+			auto readableTypes = CXXAudioToolbox::CAAudioFile::ReadableTypes();
 			for(const auto& type : readableTypes) {
 				try {
-					auto extensionsForType = SFB::CAAudioFile::ExtensionsForType(type);
-					[supportedPathExtensions addObjectsFromArray:(NSArray *)extensionsForType];
+					NSArray *extensionsForType = (__bridge_transfer NSArray *)CXXAudioToolbox::CAAudioFile::CopyExtensionsForType(type);
+					[supportedPathExtensions addObjectsFromArray:extensionsForType];
 				}
 				catch(const std::exception& e) {
-					os_log_error(gSFBAudioDecoderLog, "SFB::CAAudioFile::ExtensionsForType failed for '%{public}.4s': %{public}s", SFBCStringForOSType(type), e.what());
+					os_log_error(gSFBAudioDecoderLog, "CXXAudioToolbox::CAAudioFile::ExtensionsForType failed for '%{public}.4s': %{public}s", SFBCStringForOSType(type), e.what());
 				}
 			}
 
 			pathExtensions = [supportedPathExtensions copy];
 		}
 		catch(const std::exception& e) {
-			os_log_error(gSFBAudioDecoderLog, "SFB::CAAudioFile::ReadableTypes failed: %{public}s", e.what());
+			os_log_error(gSFBAudioDecoderLog, "CXXAudioToolbox::CAAudioFile::ReadableTypes failed: %{public}s", e.what());
 			pathExtensions = [NSSet set];
 		}
 	});
@@ -133,21 +123,21 @@
 		try {
 			NSMutableSet *supportedMIMETypes = [NSMutableSet set];
 
-			auto readableTypes = SFB::CAAudioFile::ReadableTypes();
+			auto readableTypes = CXXAudioToolbox::CAAudioFile::ReadableTypes();
 			for(const auto& type : readableTypes) {
 				try {
-					auto mimeTypesForType = SFB::CAAudioFile::MIMETypesForType(type);
-					[supportedMIMETypes addObjectsFromArray:(NSArray *)mimeTypesForType];
+					NSArray *mimeTypesForType = (__bridge_transfer NSArray *)CXXAudioToolbox::CAAudioFile::CopyMIMETypesForType(type);
+					[supportedMIMETypes addObjectsFromArray:mimeTypesForType];
 				}
 				catch(const std::exception& e) {
-					os_log_error(gSFBAudioDecoderLog, "SFB::CAAudioFile::MIMETypesForType failed for '%{public}.4s': %{public}s", SFBCStringForOSType(type), e.what());
+					os_log_error(gSFBAudioDecoderLog, "CXXAudioToolbox::CAAudioFile::MIMETypesForType failed for '%{public}.4s': %{public}s", SFBCStringForOSType(type), e.what());
 				}
 			}
 
 			mimeTypes = [supportedMIMETypes copy];
 		}
 		catch(const std::exception& e) {
-			os_log_error(gSFBAudioDecoderLog, "SFB::CAAudioFile::ReadableTypes failed: %{public}s", e.what());
+			os_log_error(gSFBAudioDecoderLog, "CXXAudioToolbox::CAAudioFile::ReadableTypes failed: %{public}s", e.what());
 			mimeTypes = [NSSet set];
 		}
 	});
@@ -216,69 +206,8 @@
 		// Query file format
 		auto format = _eaf.FileDataFormat();
 
-<<<<<<< HEAD
 		// Query channel layout
 		AVAudioChannelLayout *channelLayout = _eaf.FileChannelLayout();
-=======
-		return NO;
-	}
-
-	auto af = CXXAudioToolbox::AudioFileWrapper(audioFile);
-
-	ExtAudioFileRef extAudioFile;
-	result = ExtAudioFileWrapAudioFileID(af, false, &extAudioFile);
-	if(result != noErr) {
-		os_log_error(gSFBAudioDecoderLog, "ExtAudioFileWrapAudioFileID failed: %d '%{public}.4s'", result, SFBCStringForOSType(result));
-
-		if(error)
-			*error = [NSError SFB_errorWithDomain:NSOSStatusErrorDomain
-											 code:result
-					descriptionFormatStringForURL:NSLocalizedString(@"The format of the file “%@” was not recognized.", @"")
-											  url:_inputSource.url
-									failureReason:NSLocalizedString(@"File Format Not Recognized", @"")
-							   recoverySuggestion:NSLocalizedString(@"The file's extension may not match the file's type.", @"")];
-
-		return NO;
-	}
-
-	auto eaf = CXXAudioToolbox::ExtAudioFileWrapper(extAudioFile);
-
-	// Query file format
-	AudioStreamBasicDescription format{};
-	UInt32 dataSize = sizeof(format);
-	result = ExtAudioFileGetProperty(eaf, kExtAudioFileProperty_FileDataFormat, &dataSize, &format);
-	if(result != noErr) {
-		os_log_error(gSFBAudioDecoderLog, "ExtAudioFileGetProperty (kExtAudioFileProperty_FileDataFormat) failed: %d '%{public}.4s'", result, SFBCStringForOSType(result));
-		if(error)
-			*error = [NSError errorWithDomain:NSOSStatusErrorDomain code:result userInfo:@{ NSURLErrorKey: _inputSource.url }];
-		return NO;
-	}
-
-	// Query channel layout
-	AVAudioChannelLayout *channelLayout = nil;
-	result = ExtAudioFileGetPropertyInfo(eaf, kExtAudioFileProperty_FileChannelLayout, &dataSize, nullptr);
-	if(result == noErr) {
-		AudioChannelLayout *layout = static_cast<AudioChannelLayout *>(malloc(dataSize));
-		result = ExtAudioFileGetProperty(eaf, kExtAudioFileProperty_FileChannelLayout, &dataSize, layout);
-		if(result != noErr) {
-			os_log_error(gSFBAudioDecoderLog, "ExtAudioFileGetProperty (kExtAudioFileProperty_FileChannelLayout) failed: %d '%{public}.4s'", result, SFBCStringForOSType(result));
-
-			free(layout);
-
-			if(error)
-				*error = [NSError SFB_errorWithDomain:NSOSStatusErrorDomain
-												 code:result
-						descriptionFormatStringForURL:NSLocalizedString(@"The format of the file “%@” was not recognized.", @"")
-												  url:_inputSource.url
-										failureReason:NSLocalizedString(@"File Format Not Recognized", @"")
-								   recoverySuggestion:NSLocalizedString(@"The file's extension may not match the file's type.", @"")];
-
-			return NO;
-		}
-
-		channelLayout = [[AVAudioChannelLayout alloc] initWithLayout:layout];
-		free(layout);
->>>>>>> 318cde4e
 
 		// ExtAudioFile occasionally returns empty channel layouts; ignore them
 		if(channelLayout.channelCount != format.mChannelsPerFrame) {
@@ -399,7 +328,7 @@
 		return _eaf.Tell();
 	}
 	catch(const std::exception& e) {
-		os_log_error(gSFBAudioDecoderLog, "SFB::CAExtAudioFile::Tell failed: %{public}s", e.what());
+		os_log_error(gSFBAudioDecoderLog, "CXXAudioToolbox::CAExtAudioFile::Tell failed: %{public}s", e.what());
 		return SFBUnknownFramePosition;
 	}
 }
@@ -410,7 +339,7 @@
 		return _eaf.FrameLength();
 	}
 	catch(const std::exception& e) {
-		os_log_error(gSFBAudioDecoderLog, "SFB::CAExtAudioFile::FrameLength failed: %{public}s", e.what());
+		os_log_error(gSFBAudioDecoderLog, "CXXAudioToolbox::CAExtAudioFile::FrameLength failed: %{public}s", e.what());
 		return SFBUnknownFrameLength;
 	}
 }
@@ -436,7 +365,7 @@
 		return YES;
 	}
 	catch(const std::system_error& e) {
-		os_log_error(gSFBAudioDecoderLog, "SFB::CAExtAudioFile::Read failed: %{public}s", e.what());
+		os_log_error(gSFBAudioDecoderLog, "CXXAudioToolbox::CAExtAudioFile::Read failed: %{public}s", e.what());
 		buffer.frameLength = 0;
 		if(error)
 			*error = [NSError errorWithDomain:NSOSStatusErrorDomain code:e.code().value() userInfo:@{ NSURLErrorKey: _inputSource.url }];
@@ -452,7 +381,7 @@
 		return YES;
 	}
 	catch(const std::system_error& e) {
-		os_log_error(gSFBAudioDecoderLog, "SFB::CAExtAudioFile::Seek failed: %{public}s", e.what());
+		os_log_error(gSFBAudioDecoderLog, "CXXAudioToolbox::CAExtAudioFile::Seek failed: %{public}s", e.what());
 		if(error)
 			*error = [NSError errorWithDomain:NSOSStatusErrorDomain code:e.code().value() userInfo:@{ NSURLErrorKey: _inputSource.url }];
 		return NO;

--- conflicted
+++ resolved
@@ -206,69 +206,8 @@
 		// Query file format
 		auto format = _eaf.FileDataFormat();
 
-<<<<<<< HEAD
 		// Query channel layout
 		AVAudioChannelLayout *channelLayout = _eaf.FileChannelLayout();
-=======
-		return NO;
-	}
-
-	auto af = SFB::AudioFileWrapper(audioFile);
-
-	ExtAudioFileRef extAudioFile;
-	result = ExtAudioFileWrapAudioFileID(af, false, &extAudioFile);
-	if(result != noErr) {
-		os_log_error(gSFBAudioDecoderLog, "ExtAudioFileWrapAudioFileID failed: %d '%{public}.4s'", result, SFBCStringForOSType(result));
-
-		if(error)
-			*error = [NSError SFB_errorWithDomain:NSOSStatusErrorDomain
-											 code:result
-					descriptionFormatStringForURL:NSLocalizedString(@"The format of the file “%@” was not recognized.", @"")
-											  url:_inputSource.url
-									failureReason:NSLocalizedString(@"File Format Not Recognized", @"")
-							   recoverySuggestion:NSLocalizedString(@"The file's extension may not match the file's type.", @"")];
-
-		return NO;
-	}
-
-	auto eaf = SFB::ExtAudioFileWrapper(extAudioFile);
-
-	// Query file format
-	AudioStreamBasicDescription format{};
-	UInt32 dataSize = sizeof(format);
-	result = ExtAudioFileGetProperty(eaf, kExtAudioFileProperty_FileDataFormat, &dataSize, &format);
-	if(result != noErr) {
-		os_log_error(gSFBAudioDecoderLog, "ExtAudioFileGetProperty (kExtAudioFileProperty_FileDataFormat) failed: %d '%{public}.4s'", result, SFBCStringForOSType(result));
-		if(error)
-			*error = [NSError errorWithDomain:NSOSStatusErrorDomain code:result userInfo:@{ NSURLErrorKey: _inputSource.url }];
-		return NO;
-	}
-
-	// Query channel layout
-	AVAudioChannelLayout *channelLayout = nil;
-	result = ExtAudioFileGetPropertyInfo(eaf, kExtAudioFileProperty_FileChannelLayout, &dataSize, nullptr);
-	if(result == noErr) {
-		AudioChannelLayout *layout = static_cast<AudioChannelLayout *>(malloc(dataSize));
-		result = ExtAudioFileGetProperty(eaf, kExtAudioFileProperty_FileChannelLayout, &dataSize, layout);
-		if(result != noErr) {
-			os_log_error(gSFBAudioDecoderLog, "ExtAudioFileGetProperty (kExtAudioFileProperty_FileChannelLayout) failed: %d '%{public}.4s'", result, SFBCStringForOSType(result));
-
-			free(layout);
-
-			if(error)
-				*error = [NSError SFB_errorWithDomain:NSOSStatusErrorDomain
-												 code:result
-						descriptionFormatStringForURL:NSLocalizedString(@"The format of the file “%@” was not recognized.", @"")
-												  url:_inputSource.url
-										failureReason:NSLocalizedString(@"File Format Not Recognized", @"")
-								   recoverySuggestion:NSLocalizedString(@"The file's extension may not match the file's type.", @"")];
-
-			return NO;
-		}
-
-		channelLayout = [[AVAudioChannelLayout alloc] initWithLayout:layout];
-		free(layout);
->>>>>>> 95d4e746
 
 		// ExtAudioFile occasionally returns empty channel layouts; ignore them
 		if(channelLayout.channelCount != format.mChannelsPerFrame) {

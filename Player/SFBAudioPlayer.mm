--- conflicted
+++ resolved
@@ -46,7 +46,6 @@
 	SFB::UnfairLock			_queueLock;
 	/// Decoders enqueued for non-gapless playback
 	DecoderQueue 			_queuedDecoders;
-<<<<<<< HEAD
 	/// The lock used to protect access to \c _nowPlaying
 	SFB::UnfairLock			_nowPlayingLock;
 	/// The currently rendering decoder
@@ -55,10 +54,7 @@
 	std::atomic_uint		_flags;
 }
 @property (nonatomic, nullable) id <SFBPCMDecoding> nowPlaying;
-=======
-}
 - (BOOL)internalDecoderQueueIsEmpty;
->>>>>>> ded28103
 - (void)clearInternalDecoderQueue;
 - (id <SFBPCMDecoding>)dequeueDecoder;
 - (void)handleInterruption:(NSNotification *)notification;

--- conflicted
+++ resolved
@@ -58,13 +58,8 @@
 - (void)clearInternalDecoderQueue;
 - (id <SFBPCMDecoding>)dequeueDecoder;
 - (void)handleInterruption:(NSNotification *)notification;
-<<<<<<< HEAD
-- (BOOL)setupForAndEnqueueDecoder:(id <SFBPCMDecoding>)decoder clearInternalDecoderQueue:(BOOL)clearInternalDecoderQueue error:(NSError **)error;
-- (BOOL)setupEngineForGaplessPlaybackOfFormat:(AVAudioFormat *)format forceUpdate:(BOOL)forceUpdate;
-=======
 - (BOOL)configureForAndEnqueueDecoder:(id <SFBPCMDecoding>)decoder clearInternalDecoderQueue:(BOOL)clearInternalDecoderQueue error:(NSError **)error;
 - (BOOL)configureEngineForGaplessPlaybackOfFormat:(AVAudioFormat *)format forceUpdate:(BOOL)forceUpdate;
->>>>>>> e6e7a76a
 @end
 
 @implementation SFBAudioPlayer
@@ -161,11 +156,7 @@
 
 	// Reconfigure the audio processing graph for the decoder's processing format if requested
 	if(forImmediatePlayback)
-<<<<<<< HEAD
-		return [self setupForAndEnqueueDecoder:decoder clearInternalDecoderQueue:YES error:error];
-=======
 		return [self configureForAndEnqueueDecoder:decoder clearInternalDecoderQueue:YES error:error];
->>>>>>> e6e7a76a
 	// If the current SFBAudioPlayerNode doesn't support the decoder's processing format,
 	// add the decoder to our queue
 	else if(![_playerNode supportsFormat:decoder.processingFormat]) {
@@ -570,16 +561,10 @@
 	[[NSNotificationCenter defaultCenter] postNotificationName:SFBAudioPlayerAVAudioEngineConfigurationChangeNotification object:self];
 }
 
-<<<<<<< HEAD
-- (BOOL)setupForAndEnqueueDecoder:(id <SFBPCMDecoding>)decoder clearInternalDecoderQueue:(BOOL)clearInternalDecoderQueue error:(NSError **)error
-{
-	// Reconfigure the audio processing graph for the decoder's processing format
+- (BOOL)configureForAndEnqueueDecoder:(id <SFBPCMDecoding>)decoder clearInternalDecoderQueue:(BOOL)clearInternalDecoderQueue error:(NSError **)error
+{
 	_flags.fetch_or(eAudioPlayerFlagHavePendingDecoder);
 
-=======
-- (BOOL)configureForAndEnqueueDecoder:(id <SFBPCMDecoding>)decoder clearInternalDecoderQueue:(BOOL)clearInternalDecoderQueue error:(NSError **)error
-{
->>>>>>> e6e7a76a
 	__block BOOL success = YES;
 	dispatch_sync(_engineQueue, ^{
 		[_playerNode reset];
@@ -589,22 +574,15 @@
 		// reconfigure AVAudioEngine with a new SFBAudioPlayerNode with the correct format
 		AVAudioFormat *format = decoder.processingFormat;
 		if(![_playerNode supportsFormat:format])
-<<<<<<< HEAD
-			success = [self setupEngineForGaplessPlaybackOfFormat:format forceUpdate:NO];
+			success = [self configureEngineForGaplessPlaybackOfFormat:format forceUpdate:NO];
 	});
 
 	if(!success) {
+		if(error)
+			*error = [NSError errorWithDomain:SFBAudioPlayerNodeErrorDomain code:SFBAudioPlayerNodeErrorFormatNotSupported userInfo:nil];
 		_flags.fetch_and(~eAudioPlayerFlagHavePendingDecoder);
 		if(self.nowPlaying)
 			self.nowPlaying = nil;
-=======
-			success = [self configureEngineForGaplessPlaybackOfFormat:format forceUpdate:NO];
-	});
-
-	if(!success) {
-		if(error)
-			*error = [NSError errorWithDomain:SFBAudioPlayerNodeErrorDomain code:SFBAudioPlayerNodeErrorFormatNotSupported userInfo:nil];
->>>>>>> e6e7a76a
 		return NO;
 	}
 
@@ -612,7 +590,6 @@
 		[self clearInternalDecoderQueue];
 
 	// Failure is unlikely since the audio processing graph was reconfigured for the decoder's processing format
-<<<<<<< HEAD
 	if(![_playerNode enqueueDecoder:decoder error:error]) {
 		_flags.fetch_and(~eAudioPlayerFlagHavePendingDecoder);
 		if(self.nowPlaying)
@@ -623,13 +600,7 @@
 	return YES;
 }
 
-- (BOOL)setupEngineForGaplessPlaybackOfFormat:(AVAudioFormat *)format forceUpdate:(BOOL)forceUpdate
-=======
-	return [_playerNode enqueueDecoder:decoder error:error];
-}
-
 - (BOOL)configureEngineForGaplessPlaybackOfFormat:(AVAudioFormat *)format forceUpdate:(BOOL)forceUpdate
->>>>>>> e6e7a76a
 {
 	// SFBAudioPlayerNode requires the standard format
 	if(!format.isStandard) {
@@ -816,34 +787,15 @@
 	id <SFBPCMDecoding> decoder = [self dequeueDecoder];
 	if(decoder) {
 		NSError *error = nil;
-<<<<<<< HEAD
-		if(!decoder.isOpen && ![decoder openReturningError:&error]) {
-			os_log_error(_audioPlayerLog, "Error opening decoder: %{public}@", error);
-=======
 		if(![self configureForAndEnqueueDecoder:decoder clearInternalDecoderQueue:NO error:&error]) {
->>>>>>> e6e7a76a
 			if(error && [_delegate respondsToSelector:@selector(audioPlayer:encounteredError:)])
 				[_delegate audioPlayer:self encounteredError:error];
 			return;
 		}
 
-<<<<<<< HEAD
-		if(decoder.isOpen) {
-			if(![self setupForAndEnqueueDecoder:decoder clearInternalDecoderQueue:NO error:&error]) {
-				if(error && [_delegate respondsToSelector:@selector(audioPlayer:encounteredError:)])
-					[_delegate audioPlayer:self encounteredError:error];
-				return;
-			}
-
-			if(![self playReturningError:&error]) {
-				if(error && [_delegate respondsToSelector:@selector(audioPlayer:encounteredError:)])
-					[_delegate audioPlayer:self encounteredError:error];
-			}
-=======
 		if(![self playReturningError:&error]) {
 			if(error)
 				[_delegate audioPlayer:self encounteredError:error];
->>>>>>> e6e7a76a
 		}
 	}
 	else if([_delegate respondsToSelector:@selector(audioPlayerEndOfAudio:)])

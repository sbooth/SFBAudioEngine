--- conflicted
+++ resolved
@@ -5,12 +5,8 @@
 //
 
 import Foundation
-<<<<<<< HEAD
-import CoreAudio
+import CoreAudioTypes
 @_implementationOnly import CoreAudioUtilities
-=======
-import CoreAudioTypes
->>>>>>> f8c1f3ef
 
 /// A thin wrapper around a variable-length `AudioChannelLayout` structure
 public struct AudioChannelLayoutWrapper {

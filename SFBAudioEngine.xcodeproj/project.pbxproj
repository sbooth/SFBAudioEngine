--- conflicted
+++ resolved
@@ -19,8 +19,8 @@
 		3205E52C1130F49700FD9DAD /* SetXiphCommentFromMetadata.cpp in Sources */ = {isa = PBXBuildFile; fileRef = 3205E52A1130F49700FD9DAD /* SetXiphCommentFromMetadata.cpp */; };
 		3205E5D911319E6400FD9DAD /* TagLibStringFromCFString.cpp in Sources */ = {isa = PBXBuildFile; fileRef = 3205E5D711319E6400FD9DAD /* TagLibStringFromCFString.cpp */; };
 		320723C8138D564700007369 /* CreateStringForOSType.cpp in Sources */ = {isa = PBXBuildFile; fileRef = 320723C7138D564700007369 /* CreateStringForOSType.cpp */; };
-		3208539E14ABD8BA006EB1CA /* Logger+NSOverloads.mm in Sources */ = {isa = PBXBuildFile; fileRef = 3208539D14ABD8BA006EB1CA /* Logger+NSOverloads.mm */; };
-		3208539F14ABD8BA006EB1CA /* Logger+NSOverloads.mm in Sources */ = {isa = PBXBuildFile; fileRef = 3208539D14ABD8BA006EB1CA /* Logger+NSOverloads.mm */; };
+		320AE71F14ABE400005091EB /* Logger+NSOverloads.mm in Sources */ = {isa = PBXBuildFile; fileRef = 320AE71E14ABE400005091EB /* Logger+NSOverloads.mm */; };
+		320AE72114ABE426005091EB /* Logger+NSOverloads.mm in Sources */ = {isa = PBXBuildFile; fileRef = 320AE71E14ABE400005091EB /* Logger+NSOverloads.mm */; };
 		322D78A9112F971C006676FC /* WavPackMetadata.cpp in Sources */ = {isa = PBXBuildFile; fileRef = 322D78A7112F971C006676FC /* WavPackMetadata.cpp */; };
 		322D78B2112F9851006676FC /* CreateDisplayNameForURL.cpp in Sources */ = {isa = PBXBuildFile; fileRef = 322D78B0112F9851006676FC /* CreateDisplayNameForURL.cpp */; };
 		322D7A5311304C24006676FC /* MP4Metadata.cpp in Sources */ = {isa = PBXBuildFile; fileRef = 322D7A5111304C24006676FC /* MP4Metadata.cpp */; };
@@ -255,7 +255,7 @@
 		3205E5D811319E6400FD9DAD /* TagLibStringFromCFString.h */ = {isa = PBXFileReference; fileEncoding = 4; lastKnownFileType = sourcecode.c.h; path = TagLibStringFromCFString.h; sourceTree = "<group>"; };
 		320723BC138D521A00007369 /* CreateStringForOSType.h */ = {isa = PBXFileReference; fileEncoding = 4; lastKnownFileType = sourcecode.c.h; path = CreateStringForOSType.h; sourceTree = "<group>"; };
 		320723C7138D564700007369 /* CreateStringForOSType.cpp */ = {isa = PBXFileReference; fileEncoding = 4; lastKnownFileType = sourcecode.cpp.cpp; path = CreateStringForOSType.cpp; sourceTree = "<group>"; };
-		3208539D14ABD8BA006EB1CA /* Logger+NSOverloads.mm */ = {isa = PBXFileReference; fileEncoding = 4; lastKnownFileType = sourcecode.cpp.objcpp; path = "Logger+NSOverloads.mm"; sourceTree = "<group>"; };
+		320AE71E14ABE400005091EB /* Logger+NSOverloads.mm */ = {isa = PBXFileReference; fileEncoding = 4; lastKnownFileType = sourcecode.cpp.objcpp; path = "Logger+NSOverloads.mm"; sourceTree = "<group>"; };
 		32161CE8133AF8C8008449C3 /* mpg123.framework */ = {isa = PBXFileReference; lastKnownFileType = wrapper.framework; name = mpg123.framework; path = Frameworks/mpg123.framework; sourceTree = "<group>"; };
 		322B5B2C108BA69F00CA9BDE /* Base.xcconfig */ = {isa = PBXFileReference; fileEncoding = 4; lastKnownFileType = text.xcconfig; path = Base.xcconfig; sourceTree = "<group>"; };
 		322B5B2D108BA69F00CA9BDE /* Debug.xcconfig */ = {isa = PBXFileReference; fileEncoding = 4; lastKnownFileType = text.xcconfig; path = Debug.xcconfig; sourceTree = "<group>"; };
@@ -509,7 +509,7 @@
 			children = (
 				32AEB2901409AF2B001F9A60 /* Logger.h */,
 				32AEB28F1409AF2B001F9A60 /* Logger.cpp */,
-				3208539D14ABD8BA006EB1CA /* Logger+NSOverloads.mm */,
+				320AE71E14ABE400005091EB /* Logger+NSOverloads.mm */,
 				32B79A63138F2EC200EBEF1B /* Mutex.h */,
 				32B79A62138F2EC200EBEF1B /* Mutex.cpp */,
 				3268C0BE139C06AB00CC5C5C /* Guard.h */,
@@ -1052,7 +1052,7 @@
 				32AEB2C61409B2BA001F9A60 /* CADebugMacros.cpp in Sources */,
 				32AEB2C71409B2BA001F9A60 /* CADebugPrintf.cpp in Sources */,
 				32AEB2C81409B2BA001F9A60 /* CARingBuffer.cpp in Sources */,
-				3208539F14ABD8BA006EB1CA /* Logger+NSOverloads.mm in Sources */,
+				320AE72114ABE426005091EB /* Logger+NSOverloads.mm in Sources */,
 			);
 			runOnlyForDeploymentPostprocessing = 0;
 		};
@@ -1130,13 +1130,10 @@
 				32F83B101409CC1D005790F1 /* AudioConverter.cpp in Sources */,
 				32F83B121409CC1D005790F1 /* DeinterleavingFloatConverter.cpp in Sources */,
 				32F83B141409CC1D005790F1 /* PCMConverter.cpp in Sources */,
-<<<<<<< HEAD
 				328E230F1476EE9E00C34178 /* AddTagToDictionary.cpp in Sources */,
 				32D9017114793DD100DBE73B /* SetTagFromMetadata.cpp in Sources */,
 				329AB8A3148B185300180506 /* Base64Utilities.cpp in Sources */,
-=======
-				3208539E14ABD8BA006EB1CA /* Logger+NSOverloads.mm in Sources */,
->>>>>>> d577a118
+				320AE71F14ABE400005091EB /* Logger+NSOverloads.mm in Sources */,
 			);
 			runOnlyForDeploymentPostprocessing = 0;
 		};
